use std::fmt;
use std::io::ErrorKind;
use std::io::Write;
use std::sync::{Arc, Mutex};

use bytes::BytesMut;
use failure::*;
use futures::prelude::*;
use futures::sync::mpsc;
use futures::Sink;
use log::{error, info, warn};
use tokio::net::{TcpListener, TcpStream};
use tokio_codec::{Decoder, Encoder};
use uuid::Uuid;

use crate::auth;
use crate::auth::Authenticator;
use crate::commands;
use crate::commands::Command;
use crate::metrics;
use crate::reply::{Reply, ReplyCode};
use crate::storage;

const DEFAULT_GREETING: &'static str = "Welcome to the firetrap FTP server";

/// InternalMsg represents a status message from the data channel handler to our main (per connection)
/// event handler.
// TODO: Give these events better names
#[derive(PartialEq, Debug)]
pub enum InternalMsg {
    /// Permission Denied
    PermissionDenied,
    /// File not found
    NotFound,
    /// Send the data to the client
    SendData {
        /// The number of bytes transferred
        bytes: i64,
    },
    /// We've written the data from the client to the StorageBackend
    WrittenData {
        /// The number of bytes transferred
        bytes: i64,
    },
    /// Data connection was unexpectedly closed
    ConnectionReset,
    /// Failed to write data to disk
    WriteFailed,
    /// Started sending data to the client
    SendingData,
    /// Unknown Error retrieving file
    UnknownRetrieveError,
    /// Listed the directory successfully
    DirectorySuccesfullyListed,
    /// File succesfully deleted
    DelSuccess,
    /// Failed to delete file
    DelFail,
    /// Quit the client connection
    Quit,
    /// Successfully created directory
    MkdirSuccess(std::path::PathBuf),
    /// Failed to crate directory
    MkdirFail,
}

/// Event represents an `Event` that will be handled by our per-client event loop. It can be either
/// a command from the client, or a status message from the data channel handler.
#[derive(PartialEq, Debug)]
pub enum Event {
    /// A command from a client (e.g. `USER` or `PASV`)
    Command(commands::Command),
    /// A status message from the data channel handler
    InternalMsg(InternalMsg),
}

// FTPCodec implements tokio's `Decoder` and `Encoder` traits for the control channel, that we'll
// use to decode FTP commands and encode their responses.
struct FTPCodec {
    // Stored index of the next index to examine for a '\n' character. This is used to optimize
    // searching. For example, if `decode` was called with `abc`, it would hold `3`, because that
    // is the next index to examine. The next time `decode` is called with `abcde\n`, we will only
    // look at `de\n` before returning.
    next_index: usize,
}

impl FTPCodec {
    fn new() -> Self {
        FTPCodec { next_index: 0 }
    }
}

impl Decoder for FTPCodec {
    type Item = Command;
    type Error = FTPError;

    // Here we decode the incoming bytes into a meaningful command. We'll split on newlines, and
    // parse the resulting line using `Command::parse()`. This method will be called by tokio.
    fn decode(&mut self, buf: &mut BytesMut) -> Result<Option<Command>, Self::Error> {
        if let Some(newline_offset) = buf[self.next_index..].iter().position(|b| *b == b'\n') {
            let newline_index = newline_offset + self.next_index;
            let line = buf.split_to(newline_index + 1);
            self.next_index = 0;
            Ok(Some(Command::parse(line)?))
        } else {
            self.next_index = buf.len();
            Ok(None)
        }
    }
}

impl Encoder for FTPCodec {
    type Item = Reply;
    type Error = FTPError;

    // Here we encode the outgoing response
    fn encode(&mut self, reply: Reply, buf: &mut BytesMut) -> Result<(), Self::Error> {
        let mut buffer = vec![];
        match reply {
            Reply::None => {
                return Ok(());
            }
            Reply::CodeAndMsg { code, msg } => {
                if msg.is_empty() {
                    write!(buffer, "{}\r\n", code as u32)?;
                } else {
                    write!(buffer, "{} {}\r\n", code as u32, msg)?;
                }
            }
            Reply::MultiLine { code, mut lines } => {
                let s = lines.pop().unwrap();
                write!(
                    buffer,
                    "{}-{}\r\n{} {}\r\n",
                    code as u32,
                    lines.join("\r\n"), // TODO: Handle when line starts with a number
                    code as u32,
                    s
                )?;
            }
        }
        buf.extend(&buffer);
        Ok(())
    }
}

/// The error type returned by this library.
#[derive(Debug)]
pub struct FTPError {
    inner: Context<FTPErrorKind>,
}

impl From<commands::ParseError> for FTPError {
    fn from(err: commands::ParseError) -> FTPError {
        match err.kind().clone() {
            commands::ParseErrorKind::UnknownCommand { command } => {
                // TODO: Do something smart with CoW to prevent copying the command around.
                err.context(FTPErrorKind::UnknownCommand { command }).into()
            }
            commands::ParseErrorKind::InvalidUTF8 => err.context(FTPErrorKind::UTF8Error).into(),
            commands::ParseErrorKind::InvalidCommand => {
                err.context(FTPErrorKind::InvalidCommand).into()
            }
            commands::ParseErrorKind::InvalidToken { .. } => {
                err.context(FTPErrorKind::UTF8Error).into()
            }
            _ => err.context(FTPErrorKind::InvalidCommand).into(),
        }
    }
}

impl From<std::io::Error> for FTPError {
    fn from(err: std::io::Error) -> FTPError {
        err.context(FTPErrorKind::IOError).into()
    }
}

impl From<std::str::Utf8Error> for FTPError {
    fn from(err: std::str::Utf8Error) -> FTPError {
        err.context(FTPErrorKind::UTF8Error).into()
    }
}

impl<'a, T> From<std::sync::PoisonError<std::sync::MutexGuard<'a, T>>> for FTPError {
    fn from(_err: std::sync::PoisonError<std::sync::MutexGuard<'a, T>>) -> FTPError {
        FTPError {
            inner: Context::new(FTPErrorKind::InternalServerError),
        }
    }
}

impl FTPError {
    /// Return the inner error kind of this error.
    #[allow(unused)]
    pub fn kind(&self) -> &FTPErrorKind {
        self.inner.get_context()
    }
}

impl Fail for FTPError {
    fn cause(&self) -> Option<&Fail> {
        self.inner.cause()
    }

    fn backtrace(&self) -> Option<&Backtrace> {
        self.inner.backtrace()
    }
}

impl fmt::Display for FTPError {
    fn fmt(&self, f: &mut fmt::Formatter) -> fmt::Result {
        fmt::Display::fmt(&self.inner, f)
    }
}

impl From<FTPErrorKind> for FTPError {
    fn from(kind: FTPErrorKind) -> FTPError {
        FTPError {
            inner: Context::new(kind),
        }
    }
}

impl From<Context<FTPErrorKind>> for FTPError {
    fn from(inner: Context<FTPErrorKind>) -> FTPError {
        FTPError { inner }
    }
}

/// A list specifying categories of FTP errors. It is meant to be used with the [FTPError] type.
#[derive(Eq, PartialEq, Debug, Fail)]
pub enum FTPErrorKind {
    /// We encountered a system IO error.
    #[fail(display = "Failed to perform IO")]
    IOError,
    /// Something went wrong parsing the client's command.
    #[fail(display = "Failed to parse command")]
    ParseError,
    /// Internal Server Error. This is probably a bug, i.e. when we're unable to lock a resource we
    /// should be able to lock.
    #[fail(display = "Internal Server Error")]
    InternalServerError,
    /// Authentication backend returned an error.
    #[fail(display = "Something went wrong when trying to authenticate")]
    AuthenticationError,
    /// We received something on the data message channel that we don't understand. This should be
    /// impossible.
    #[fail(display = "Failed to map event from data channel")]
    InternalMsgError,
    /// We encountered a non-UTF8 character in the command.
    #[fail(display = "Non-UTF8 character in command")]
    UTF8Error,
    /// The client issued a command we don't know about.
    #[fail(display = "Unknown command: {}", command)]
    UnknownCommand {
        /// The command that we don't know about
        command: String,
    },
    /// The client issued a command that we know about, but in an invalid way (e.g. `USER` without
    /// an username).
    #[fail(display = "Invalid command (invalid parameter)")]
    InvalidCommand,
}

#[derive(PartialEq)]
enum SessionState {
    New,
    WaitPass,
    WaitCmd,
}

// This is where we keep the state for a ftp session.
struct Session<S>
where
    S: storage::StorageBackend,
    <S as storage::StorageBackend>::File: tokio_io::AsyncRead + Send,
    <S as storage::StorageBackend>::Metadata: storage::Metadata,
    <S as storage::StorageBackend>::Error: Send,
{
    username: Option<String>,
    storage: Arc<S>,
    data_cmd_tx: Option<mpsc::Sender<Command>>,
    data_cmd_rx: Option<mpsc::Receiver<Command>>,
    data_abort_tx: Option<mpsc::Sender<()>>,
    data_abort_rx: Option<mpsc::Receiver<()>>,
    cwd: std::path::PathBuf,
    rename_from: Option<std::path::PathBuf>,
    state: SessionState,
    certs_file: Option<&'static str>,
    key_file: Option<&'static str>,
}

// Commands that can be send to the data channel.
#[derive(PartialEq)]
enum DataCommand {
    ExternalCommand(Command),
    Abort,
}

impl<S> Session<S>
where
    S: storage::StorageBackend + Send + Sync + 'static,
    <S as storage::StorageBackend>::File: tokio_io::AsyncRead + Send,
    <S as storage::StorageBackend>::Metadata: storage::Metadata,
    <S as storage::StorageBackend>::Error: Send,
{
    fn with_storage(storage: Arc<S>) -> Self {
        Session {
            username: None,
            storage,
            data_cmd_tx: None,
            data_cmd_rx: None,
            data_abort_tx: None,
            data_abort_rx: None,
            cwd: "/".into(),
            rename_from: None,
            state: SessionState::New,
            certs_file: Option::None,
            key_file: Option::None,
        }
    }

    fn certs(mut self, certs_file: Option<&'static str>, key_file: Option<&'static str>) -> Self {
        self.certs_file = certs_file;
        self.key_file = key_file;
        self
    }

    /// socket: the data socket we'll be working with
    /// tx: channel to send the result of our operation to the control process
    /// rx: channel to receive commands from the control process
    fn process_data(&mut self, socket: TcpStream, tx: mpsc::Sender<InternalMsg>) {
        // TODO: Either take the rx as argument, or properly check the result instead of
        // `unwrap()`.
        let rx = self.data_cmd_rx.take().unwrap();
        // TODO: Same as above, don't `unwrap()` here. Ideally we solve this by refactoring to a
        // proper state machine.
        let abort_rx = self.data_abort_rx.take().unwrap();
        let storage = Arc::clone(&self.storage);
        let cwd = self.cwd.clone();
        let task = rx
            .take(1)
            .map(DataCommand::ExternalCommand)
            .select(abort_rx
                .map(|_| DataCommand::Abort)
            )
            .take_while(|data_cmd| {
                Ok(*data_cmd != DataCommand::Abort)
            })
            .into_future()
            .map(move |(cmd, _)| {
                use self::DataCommand::ExternalCommand;
                match cmd {
                    Some(ExternalCommand(Command::Retr { path })) => {
                        let path = cwd.join(path);
                        let tx_sending = tx.clone();
                        let tx_error = tx.clone();
                        tokio::spawn(
                            storage.get(path)
                                .map_err(|_| std::io::Error::new(ErrorKind::Other, "Failed to get file"))
                                .and_then(|f| {
                                    tx_sending.send(InternalMsg::SendingData)
                                        .map_err(|_| std::io::Error::new(ErrorKind::Other, "Failed to send 'SendingData' message to data channel"))
                                        .and_then(|_| {
                                            tokio_io::io::copy(f, socket)
                                        })
                                        .and_then(|_| {
                                            tx.send(InternalMsg::SendData)
                                                .map_err(|_| std::io::Error::new(ErrorKind::Other, "Failed to send 'SendData' message to data channel"))
                                        })
                                })
<<<<<<< HEAD
                                .and_then(|(bytes, _, _)| {
                                    tx.send(InternalMsg::SendData{bytes: bytes as i64})
                                    .map_err(|_| std::io::Error::new(ErrorKind::Other, "Failed to send 'SendData' message to data channel"))
=======
                                .or_else(|e| {
                                    let msg = match e.kind() {
                                        ErrorKind::NotFound => InternalMsg::NotFound,
                                        ErrorKind::PermissionDenied => InternalMsg::PermissionDenied,
                                        ErrorKind::ConnectionReset | ErrorKind::ConnectionAborted => InternalMsg::ConnectionReset,
                                        _ => InternalMsg::UnknownRetrieveError,
                                    };
                                    tx_error.send(msg)
                                        .map_err(|_| std::io::Error::new(ErrorKind::Other, "Failed to send ErrorMessage to data channel"))
>>>>>>> 67db59df
                                })
                                .map(|_| ())
                                .map_err(|e| {
                                    warn!("Failed to send file: {:?}", e);
                                })
                        );
                    }
                    Some(ExternalCommand(Command::Stor { path })) => {
                        let path = cwd.join(path);
                        let tx_ok = tx.clone();
                        let tx_error = tx.clone();
                        tokio::spawn(
                            storage.put(socket, path)
<<<<<<< HEAD
                            .map_err(|_| std::io::Error::new(ErrorKind::Other, "Failed to put file"))
                            .and_then(|bytes| {
                                tx_ok.send(InternalMsg::WrittenData{bytes: bytes as i64})
                                .map_err(|_| std::io::Error::new(ErrorKind::Other, "Failed to send WrittenData to data channel"))
                            })
                            .or_else(|e| {
                                let msg = match e.kind() {
                                    ErrorKind::NotFound => InternalMsg::NotFound,
                                    ErrorKind::PermissionDenied => InternalMsg::PermissionDenied,
                                    ErrorKind::ConnectionReset | ErrorKind::ConnectionAborted => InternalMsg::ConnectionReset,
                                    _ => InternalMsg::WriteFailed,

                                };
                                tx_error.send(msg)
                            })
                            .map(|_| ())
                            .map_err(|e| {
                                warn!("Failed to send file: {:?}", e);
                            })
=======
                                .map_err(|_| std::io::Error::new(ErrorKind::Other, "Failed to put file"))
                                .and_then(|_| {
                                    tx_ok.send(InternalMsg::WrittenData)
                                        .map_err(|_| std::io::Error::new(ErrorKind::Other, "Failed to send WrittenData to data channel"))
                                })
                                .or_else(|e| {
                                    let msg = match e.kind() {
                                        ErrorKind::NotFound => InternalMsg::NotFound,
                                        ErrorKind::PermissionDenied => InternalMsg::PermissionDenied,
                                        ErrorKind::ConnectionReset | ErrorKind::ConnectionAborted => InternalMsg::ConnectionReset,
                                        _ => InternalMsg::WriteFailed,
                                    };
                                    tx_error.send(msg)
                                })
                                .map(|_| ())
                                .map_err(|e| {
                                    warn!("Failed to send file: {:?}", e);
                                })
>>>>>>> 67db59df
                        );
                    }
                    Some(ExternalCommand(Command::List { path })) => {
                        let path = match path {
                            Some(path) => cwd.join(path),
                            None => cwd,
                        };
                        let tx_ok = tx.clone();
                        let tx_error = tx.clone();
                        tokio::spawn(
                            storage.list_fmt(path)
                                .and_then(|res| tokio::io::copy(res, socket))
                                .and_then(|_| {
                                    tx_ok.send(InternalMsg::DirectorySuccesfullyListed)
                                        .map_err(|_| std::io::Error::new(ErrorKind::Other, "Failed to Send `DirectorySuccesfullyListed` event"))
                                })
                                .or_else(|e| {
                                    let msg = match e.kind() {
                                        // TODO: Consider making these events unique (so don't reuse
                                        // the `Stor` messages here)
                                        ErrorKind::NotFound => InternalMsg::NotFound,
                                        ErrorKind::PermissionDenied => InternalMsg::PermissionDenied,
                                        ErrorKind::ConnectionReset | ErrorKind::ConnectionAborted => InternalMsg::ConnectionReset,
                                        _ => InternalMsg::WriteFailed,
                                    };
                                    tx_error.send(msg)
                                })
                                .map(|_| ())
                                .map_err(|e| {
                                    warn!("Failed to send directory list: {:?}", e);
                                })
                        );
                    }
                    Some(ExternalCommand(Command::Nlst { path })) => {
                        let path = match path {
                            Some(path) => cwd.join(path),
                            None => cwd,
                        };
                        let tx_ok = tx.clone();
                        let tx_error = tx.clone();
                        tokio::spawn(
                            storage.nlst(path)
                                .and_then(|res| tokio::io::copy(res, socket))
                                .and_then(|_| {
                                    tx_ok.send(InternalMsg::DirectorySuccesfullyListed)
                                        .map_err(|_| std::io::Error::new(ErrorKind::Other, "Failed to Send `DirectorySuccesfullyListed` event"))
                                })
                                .or_else(|e| {
                                    let msg = match e.kind() {
                                        // TODO: Consider making these events unique (so don't reuse
                                        // the `Stor` messages here)
                                        ErrorKind::NotFound => InternalMsg::NotFound,
                                        ErrorKind::PermissionDenied => InternalMsg::PermissionDenied,
                                        ErrorKind::ConnectionReset | ErrorKind::ConnectionAborted => InternalMsg::ConnectionReset,
                                        _ => InternalMsg::WriteFailed,
                                    };
                                    tx_error.send(msg)
                                })
                                .map(|_| ())
                                .map_err(|e| {
                                    warn!("Failed to send directory list: {:?}", e);
                                })
                        );
                    }
                    // TODO: Remove catch-all Some(_) when I'm done implementing :)
                    Some(ExternalCommand(_)) => unimplemented!(),
                    Some(DataCommand::Abort) => {
                        unreachable!()
                    }
                    None => { /* This probably happened because the control channel was closed before we got here */ }
                }
            })
            .into_future()
            .map_err(|_| ())
            .map(|_| ())
            ;

        tokio::spawn(task);
    }
}

/// An instance of a FTP server. It contains a reference to an [`Authenticator`] that will be used
/// for authentication, and a [`StorageBackend`] that will be used as the storage backend.
///
/// The server can be started with the `listen` method.
///
/// # Example
///
/// ```rust
/// use firetrap::Server;
/// # use std::thread;
///
/// let server = Server::with_root("/srv/ftp");
/// # thread::spawn(move || {
/// server.listen("127.0.0.1:2121");
/// # });
/// ```
///
/// [`Authenticator`]: ../auth/trait.Authenticator.html
/// [`StorageBackend`]: ../storage/trait.StorageBackend.html
pub struct Server<S>
where
    S: storage::StorageBackend,
{
    storage: Box<(Fn() -> S) + Send>,
    greeting: &'static str,
    authenticator: &'static (Authenticator + Send + Sync),
    passive_addrs: Arc<Vec<std::net::SocketAddr>>,
<<<<<<< HEAD
    with_metrics: bool,
=======
    certs_file: Option<&'static str>,
    key_file: Option<&'static str>,
>>>>>>> 67db59df
}

impl Server<storage::Filesystem> {
    /// Create a new `Server` with the given filesystem root.
    ///
    /// # Example
    ///
    /// ```rust
    /// use firetrap::Server;
    ///
    /// let server = Server::with_root("/srv/ftp");
    /// ```
    pub fn with_root<P: Into<std::path::PathBuf> + Send + 'static>(path: P) -> Self {
        let p = path.into();
        let server = Server {
            storage: Box::new(move || {
                let p = &p.clone();
                storage::Filesystem::new(p)
            }),
            greeting: DEFAULT_GREETING,
            authenticator: &auth::AnonymousAuthenticator {},
            passive_addrs: Arc::new(vec![]),
<<<<<<< HEAD
            with_metrics: false,
=======
            certs_file: Option::None,
            key_file: Option::None,
>>>>>>> 67db59df
        };
        server.passive_ports(49152..65535)
    }
}

impl<S> Server<S>
where
    S: 'static + storage::StorageBackend + Sync + Send,
    <S as storage::StorageBackend>::File: tokio_io::AsyncRead + Send,
    <S as storage::StorageBackend>::Metadata: storage::Metadata,
    <S as storage::StorageBackend>::Error: Send,
{
    /// Construct a new [`Server`] with the given [`StorageBackend`]. The other parameters will be
    /// set to defaults.
    ///
    /// [`Server`]: struct.Server.html
    /// [`StorageBackend`]: ../storage/trait.StorageBackend.html
    pub fn new(s: Box<Fn() -> S + Send>) -> Self {
        let server = Server {
            storage: s,
            greeting: DEFAULT_GREETING,
            authenticator: &auth::AnonymousAuthenticator {},
            passive_addrs: Arc::new(vec![]),
<<<<<<< HEAD
            with_metrics: false,
=======
            certs_file: Option::None,
            key_file: Option::None,
>>>>>>> 67db59df
        };
        server.passive_ports(49152..65535)
    }

    /// Set the greeting that will be sent to the client after connecting.
    ///
    /// # Example
    ///
    /// ```rust
    /// use firetrap::Server;
    ///
    /// // Use it in a builder-like pattern:
    /// let mut server = Server::with_root("/tmp").greeting("Welcome to my FTP Server");
    ///
    /// // Or instead if you prefer:
    /// let mut server = Server::with_root("/tmp");
    /// server.greeting("Welcome to my FTP Server");
    /// ```
    pub fn greeting(mut self, greeting: &'static str) -> Self {
        self.greeting = greeting;
        self
    }

    /// Set the range of passive ports that we'll use for passive connections.
    ///
    /// # Example
    ///
    /// ```rust
    /// use firetrap::Server;
    ///
    /// // Use it in a builder-like pattern:
    /// let mut server = Server::with_root("/tmp").passive_ports(49152..65535);
    ///
    ///
    /// // Or instead if you prefer:
    /// let mut server = Server::with_root("/tmp");
    /// server.passive_ports(49152..65535);
    /// ```
    pub fn passive_ports(mut self, range: std::ops::Range<u16>) -> Self {
        let mut addrs = vec![];
        for port in range {
            let ip = std::net::IpAddr::V4(std::net::Ipv4Addr::new(0, 0, 0, 0));
            let addr = std::net::SocketAddr::new(ip, port);
            addrs.push(addr);
        }
        self.passive_addrs = Arc::new(addrs);
        self
    }

<<<<<<< HEAD
    /// Enable the collection of prometheus metrics.
=======
    /// Configures the path to the certificates file (PEM format) and the associated private key file
    /// in order to configure FTPS.
>>>>>>> 67db59df
    ///
    /// # Example
    ///
    /// ```rust
    /// use firetrap::Server;
    ///
<<<<<<< HEAD
    /// // Use it in a builder-like pattern:
    /// let mut server = Server::with_root("/tmp").with_metrics();
    ///
    /// // Or instead if you prefer:
    /// let mut server = Server::with_root("/tmp");
    /// server.with_metrics();
    /// ```
    pub fn with_metrics(mut self) -> Self {
        self.with_metrics = true;
=======
    /// let mut server = Server::with_root("/tmp").certs("/srv/unftp/server-certs.pem", "/srv/unftp/server-key.pem");
    /// ```
    pub fn certs(mut self, certs_file: &'static str, key_file: &'static str) -> Self {
        self.certs_file = Option::Some(certs_file);
        self.key_file = Option::Some(key_file);
>>>>>>> 67db59df
        self
    }

    /// Set the [`Authenticator`] that will be used for authentication.
    ///
    /// # Example
    ///
    /// ```rust
    /// use firetrap::{auth, auth::AnonymousAuthenticator, Server};
    ///
    /// // Use it in a builder-like pattern:
    /// let mut server = Server::with_root("/tmp").authenticator(&auth::AnonymousAuthenticator{});
    ///
    /// // Or instead if you prefer:
    /// let mut server = Server::with_root("/tmp");
    /// server.authenticator(&auth::AnonymousAuthenticator{});
    /// ```
    ///
    /// [`Authenticator`]: ../auth/trait.Authenticator.html
    pub fn authenticator<A: auth::Authenticator + Send + Sync>(
        mut self,
        authenticator: &'static A,
    ) -> Self {
        self.authenticator = authenticator;
        self
    }

    /// Start the server and listen for connections on the given address.
    ///
    /// # Example
    ///
    /// ```rust
    /// use firetrap::Server;
    /// # use std::thread;
    ///
    /// let mut server = Server::with_root("/srv/ftp");
    /// # thread::spawn(move || {
    /// server.listen("127.0.0.1:2000");
    /// # });
    /// ```
    ///
    /// # Panics
    ///
    /// This function panics when called with invalid addresses or when the process is unable to
    /// `bind()` to the address.
    pub fn listen(self, addr: &str) {
        let addr = addr.parse().unwrap();
        let listener = TcpListener::bind(&addr).unwrap();

        tokio::run({
            listener
                .incoming()
                .map_err(|e| warn!("Failed to accept socket: {}", e))
                .for_each(move |socket| {
                    self.process(socket);
                    Ok(())
                })
        });
    }

    fn process(&self, socket: TcpStream) {
        let authenticator = self.authenticator;
        let with_metrics = self.with_metrics;
        // TODO: I think we can do with least one `Arc` less...
        let storage = Arc::new((self.storage)());
        let session = Arc::new(Mutex::new(Session::with_storage(storage)));
        let (tx, rx): (mpsc::Sender<InternalMsg>, mpsc::Receiver<InternalMsg>) = mpsc::channel(1);
        let passive_addrs = Arc::clone(&self.passive_addrs);

        macro_rules! respond {
            ($closure:expr) => {{
                ensure_authenticated!();
                $closure()
            }};
        }

        macro_rules! spawn {
            ($future:expr) => {
                tokio::spawn($future.map(|_| ()).map_err(|_| ()));
            };
        }

        macro_rules! ensure_authenticated {
            (  ) => {{
                let session = session.lock()?;
                if session.state != WaitCmd {
                    return Ok(Reply::new(
                        ReplyCode::NotLoggedIn,
                        "Please authenticate with USER and PASS first",
                    ));
                }
            }};
        }

        let respond = move |event: Event| -> Result<Reply, FTPError> {
            use self::InternalMsg::*;
            use self::SessionState::*;

            info!("Processing event {:?}", event);

            match event {
                Event::Command(cmd) => {
                    match cmd {
                        Command::User { username } => {
                            let mut session = session.lock()?;
                            match session.state {
                                New | WaitPass => {
                                    let user = std::str::from_utf8(&username)?;
                                    session.username = Some(user.to_string());
                                    session.state = WaitPass;
                                    Ok(Reply::new(ReplyCode::NeedPassword, "Password Required"))
                                }
                                _ => Ok(Reply::new(
                                    ReplyCode::BadCommandSequence,
                                    "Please create a new connection to switch user",
                                )),
                            }
                        }
                        Command::Pass { password } => {
                            let mut session = session.lock()?;
                            match session.state {
                                WaitPass => {
                                    let pass = std::str::from_utf8(&password)?;
                                    let user = session.username.clone().unwrap();
                                    let res = authenticator.authenticate(&user, pass);
                                    match res {
                                        Ok(true) => {
                                            session.state = WaitCmd;
                                            Ok(Reply::new(
                                                ReplyCode::UserLoggedIn,
                                                "User logged in, proceed",
                                            ))
                                        }
                                        Ok(false) => Ok(Reply::new(
                                            ReplyCode::NotLoggedIn,
                                            "Wrong username or password",
                                        )),
                                        Err(_) => {
                                            warn!("Unknown Authentication backend failure");
                                            Ok(Reply::new(
                                                ReplyCode::NotLoggedIn,
                                                "Failed to authenticate",
                                            ))
                                        }
                                    }
                                }
                                New => Ok(Reply::new(
                                    ReplyCode::BadCommandSequence,
                                    "Please give me a username first",
                                )),
                                _ => Ok(Reply::new(
                                    ReplyCode::NotLoggedIn,
                                    "Please open a new connection to re-authenticate",
                                )),
                            }
                        }
                        // This response is kind of like the User-Agent in http: very much mis-used to gauge
                        // the capabilities of the other peer. D.J. Bernstein recommends to just respond with
                        // `UNIX Type: L8` for greatest compatibility.
                        Command::Syst => {
                            respond!(|| Ok(Reply::new(ReplyCode::SystemType, "UNIX Type: L8")))
                        }
                        Command::Stat { path } => {
                            ensure_authenticated!();
                            match path {
                                None => Ok(Reply::new(
                                    ReplyCode::SystemStatus,
                                    "I'm just a humble FTP server",
                                )),
                                Some(path) => {
                                    let path = std::str::from_utf8(&path)?;
                                    // TODO: Implement :)
                                    info!("Got command STAT {}, but we don't support parameters yet\r\n", path);
                                    Ok(Reply::new(
                                        ReplyCode::CommandNotImplementedForParameter,
                                        "Stat with paths unsupported atm",
                                    ))
                                }
                            }
                        }
                        Command::Acct { .. } => respond!(|| Ok(Reply::new(
                            ReplyCode::NotLoggedIn,
                            "I don't know accounting man"
                        ))),
                        Command::Type => respond!(|| Ok(Reply::new(
                            ReplyCode::CommandOkay,
                            "I'm always in binary mode, dude..."
                        ))),
                        Command::Stru { structure } => {
                            ensure_authenticated!();
                            match structure {
                                commands::StruParam::File => Ok(Reply::new(
                                    ReplyCode::CommandOkay,
                                    "We're in File structure mode",
                                )),
                                _ => Ok(Reply::new(
                                    ReplyCode::CommandNotImplementedForParameter,
                                    "Only File structure is supported",
                                )),
                            }
                        }
                        Command::Mode { mode } => respond!(|| match mode {
                            commands::ModeParam::Stream => Ok(Reply::new(
                                ReplyCode::CommandOkay,
                                "Using Stream transfer mode"
                            )),
                            _ => Ok(Reply::new(
                                ReplyCode::CommandNotImplementedForParameter,
                                "Only Stream transfer mode is supported"
                            )),
                        }),
                        Command::Help => respond!(|| Ok(Reply::new(
                            ReplyCode::HelpMessage,
                            "We haven't implemented a useful HELP command, sorry"
                        ))),
                        Command::Noop => respond!(|| Ok(Reply::new(
                            ReplyCode::CommandOkay,
                            "Successfully did nothing"
                        ))),
                        Command::Pasv => {
                            ensure_authenticated!();

                            let listener = std::net::TcpListener::bind(&passive_addrs.as_slice())?;
                            let addr = match listener.local_addr()? {
                                std::net::SocketAddr::V4(addr) => addr,
                                std::net::SocketAddr::V6(_) => {
                                    panic!("we only listen on ipv4, so this shouldn't happen")
                                }
                            };
                            let listener = TcpListener::from_std(
                                listener,
                                &tokio::reactor::Handle::default(),
                            )?;

                            let octets = addr.ip().octets();
                            let port = addr.port();
                            let p1 = port >> 8;
                            let p2 = port - (p1 * 256);
                            let tx = tx.clone();

                            let (cmd_tx, cmd_rx): (mpsc::Sender<Command>, mpsc::Receiver<Command>) =
                                mpsc::channel(1);
                            let (data_abort_tx, data_abort_rx): (
                                mpsc::Sender<()>,
                                mpsc::Receiver<()>,
                            ) = mpsc::channel(1);
                            {
                                let mut session = session.lock()?;
                                session.data_cmd_tx = Some(cmd_tx);
                                session.data_cmd_rx = Some(cmd_rx);
                                session.data_abort_tx = Some(data_abort_tx);
                                session.data_abort_rx = Some(data_abort_rx);
                            }

                            let session = session.clone();
                            tokio::spawn(Box::new(
                                listener
                                    .incoming()
                                    .take(1)
                                    .map_err(|e| warn!("Failed to accept data socket: {:?}", e))
                                    .for_each(move |socket| {
                                        let tx = tx.clone();
                                        let session = session.clone();
                                        let mut session = session.lock().unwrap_or_else(|res| {
                                            // TODO: Send signal to `tx` here, so we can handle the
                                            // error
                                            error!("session lock() result: {}", res);
                                            panic!()
                                        });
                                        session.process_data(socket, tx);
                                        Ok(())
                                    }),
                            ));

                            Ok(Reply::new_with_string(
                                ReplyCode::EnteringPassiveMode,
                                format!(
                                    "Entering Passive Mode ({},{},{},{},{},{})",
                                    octets[0], octets[1], octets[2], octets[3], p1, p2
                                ),
                            ))
                        }
                        Command::Port => {
                            ensure_authenticated!();
                            Ok(Reply::new(
                                ReplyCode::CommandNotImplemented,
                                "ACTIVE mode is not supported - use PASSIVE instead",
                            ))
                        }
                        Command::Retr { .. } => {
                            ensure_authenticated!();
                            let mut session = session.lock()?;
                            let tx = match session.data_cmd_tx.take() {
                                Some(tx) => tx,
                                None => return Err(FTPErrorKind::InternalServerError.into()),
                            };
                            spawn!(tx.send(cmd.clone()));
                            Ok(Reply::none())
                        }
                        Command::Stor { .. } => {
                            ensure_authenticated!();
                            let mut session = session.lock()?;
                            let tx = match session.data_cmd_tx.take() {
                                Some(tx) => tx,
                                None => {
                                    return Ok(Reply::new(
                                        ReplyCode::CantOpenDataConnection,
                                        "No data connection established",
                                    ));
                                }
                            };
                            spawn!(tx.send(cmd.clone()));
                            Ok(Reply::new(
                                ReplyCode::FileStatusOkay,
                                "Ready to receive data",
                            ))
                        }
                        Command::List { .. } => {
                            ensure_authenticated!();
                            // TODO: Map this error so we can give more meaningful error messages.
                            let mut session = session.lock()?;
                            let tx = match session.data_cmd_tx.take() {
                                Some(tx) => tx,
                                None => {
                                    return Ok(Reply::new(
                                        ReplyCode::CantOpenDataConnection,
                                        "No data connection established",
                                    ));
                                }
                            };
                            spawn!(tx.send(cmd.clone()));
                            Ok(Reply::new(
                                ReplyCode::FileStatusOkay,
                                "Sending directory list",
                            ))
                        }
                        Command::Nlst { .. } => {
                            ensure_authenticated!();
                            let mut session = session.lock()?;
                            let tx = match session.data_cmd_tx.take() {
                                Some(tx) => tx,
                                None => {
                                    return Ok(Reply::new(
                                        ReplyCode::CantOpenDataConnection,
                                        "No data connection established",
                                    ));
                                }
                            };
                            spawn!(tx.send(cmd.clone()));
                            Ok(Reply::new(
                                ReplyCode::FileStatusOkay,
                                "Sending directory list",
                            ))
                        }
                        Command::Feat => {
                            ensure_authenticated!();
                            let reply = Reply::new_multiline(
                                ReplyCode::SystemStatus,
                                &vec![
                                    "Extensions supported:",
                                    "AUTH (Authentication/Security Mechanism)",
                                    "PROT (Data Channel Protection Level)",
                                    "PBSZ (Protection Buffer Size)",
                                ],
                            );
                            Ok(reply)
                        }
                        Command::Pwd => {
                            ensure_authenticated!();
                            let session = session.lock()?;
                            // TODO: properly escape double quotes in `cwd`
                            Ok(Reply::new_with_string(
                                ReplyCode::DirCreated,
                                format!("\"{}\"", session.cwd.as_path().display()),
                            ))
                        }
                        Command::Cwd { path } => {
                            // TODO: We current accept all CWD requests. Consider only allowing
                            // this if the directory actually exists and the user has the proper
                            // permission.
                            respond!(|| {
                                let mut session = session.lock()?;
                                session.cwd.push(path);
                                Ok(Reply::new(ReplyCode::FileActionOkay, "Okay."))
                            })
                        }
                        Command::Cdup => respond!(|| {
                            let mut session = session.lock()?;
                            session.cwd.pop();
                            Ok(Reply::new(ReplyCode::FileActionOkay, "Okay."))
                        }),
                        Command::Opts { option } => {
                            ensure_authenticated!();
                            match option {
                                commands::Opt::UTF8 => Ok(Reply::new(
                                    ReplyCode::FileActionOkay,
                                    "Okay, I'm always in UTF8 mode.",
                                )),
                            }
                        }
                        Command::Dele { path } => {
                            ensure_authenticated!();
                            let session = session.lock()?;
                            let storage = Arc::clone(&session.storage);
                            let path = session.cwd.join(path);
                            let tx_success = tx.clone();
                            let tx_fail = tx.clone();
                            tokio::spawn(
                                storage
                                    .del(path)
                                    .map_err(|_| {
                                        std::io::Error::new(
                                            ErrorKind::Other,
                                            "Failed to delete file",
                                        )
                                    })
                                    .and_then(|_| {
                                        tx_success.send(InternalMsg::DelSuccess).map_err(|_| {
                                            std::io::Error::new(
                                                ErrorKind::Other,
                                                "Failed to send 'DelSuccess' to data channel",
                                            )
                                        })
                                    })
                                    .or_else(|_| {
                                        tx_fail.send(InternalMsg::DelFail).map_err(|_| {
                                            std::io::Error::new(
                                                ErrorKind::Other,
                                                "Failed to send 'DelFail' to data channel",
                                            )
                                        })
                                    })
                                    .map(|_| ())
                                    .map_err(|e| {
                                        warn!("Failed to delete file: {}", e);
                                    }),
                            );
                            Ok(Reply::none())
                        }
                        Command::Quit => {
                            let tx = tx.clone();
                            spawn!(tx.send(InternalMsg::Quit));
                            Ok(Reply::new(ReplyCode::ClosingControlConnection, "bye!"))
                        }
                        Command::Mkd { path } => {
                            ensure_authenticated!();
                            let session = session.lock()?;
                            let storage = Arc::clone(&session.storage);
                            let path = session.cwd.join(path);
                            let tx_success = tx.clone();
                            let tx_fail = tx.clone();
                            tokio::spawn(
                                storage
                                    .mkd(&path)
                                    .map_err(|_| {
                                        std::io::Error::new(
                                            ErrorKind::Other,
                                            "Failed to create directory",
                                        )
                                    })
                                    .and_then(|_| {
                                        tx_success.send(InternalMsg::MkdirSuccess(path)).map_err(
                                            |_| {
                                                std::io::Error::new(
                                                    ErrorKind::Other,
                                                    "Failed to send 'MkdirSuccess' message",
                                                )
                                            },
                                        )
                                    })
                                    .or_else(|_| {
                                        tx_fail.send(InternalMsg::MkdirFail).map_err(|_| {
                                            std::io::Error::new(
                                                ErrorKind::Other,
                                                "Failed to send 'MkdirFail' message",
                                            )
                                        })
                                    })
                                    .map(|_| ())
                                    .map_err(|e| {
                                        warn!("Failed to create directory: {}", e);
                                    }),
                            );
                            Ok(Reply::none())
                        }
                        Command::Allo { .. } => {
                            ensure_authenticated!();
                            // ALLO is obsolete and we'll just ignore it.
                            Ok(Reply::new(
                                ReplyCode::CommandOkayNotImplemented,
                                "I don't need to allocate anything",
                            ))
                        }
                        Command::Abor => {
                            ensure_authenticated!();
                            let mut session = session.lock()?;
                            match session.data_abort_tx.take() {
                                Some(tx) => {
                                    spawn!(tx.send(()));
                                    Ok(Reply::new(
                                        ReplyCode::ClosingDataConnection,
                                        "Closed data channel",
                                    ))
                                }
                                None => Ok(Reply::new(
                                    ReplyCode::ClosingDataConnection,
                                    "Data channel already closed",
                                )),
                            }
                        }
                        // TODO: Write functional test for STOU command.
                        Command::Stou => {
                            ensure_authenticated!();
                            let mut session = session.lock()?;
                            let tx = match session.data_cmd_tx.take() {
                                Some(tx) => tx,
                                None => {
                                    return Ok(Reply::new(
                                        ReplyCode::CantOpenDataConnection,
                                        "No data connection established",
                                    ));
                                }
                            };

                            let uuid = Uuid::new_v4().to_string();
                            let filename = std::path::Path::new(&uuid);
                            let path = session.cwd.join(&filename).to_string_lossy().to_string();
                            spawn!(tx.send(Command::Stor { path: path }));
                            Ok(Reply::new_with_string(
                                ReplyCode::FileStatusOkay,
                                filename.to_string_lossy().to_string(),
                            ))
                        }
                        Command::Rnfr { file } => {
                            ensure_authenticated!();
                            let mut session = session.lock()?;
                            session.rename_from = Some(file);
                            Ok(Reply::new(
                                ReplyCode::FileActionPending,
                                "Tell me, what would you like the new name to be?",
                            ))
                        }
                        Command::Rnto { file } => {
                            ensure_authenticated!();
                            let mut session = session.lock()?;
                            let storage = Arc::clone(&session.storage);
                            match session.rename_from.take() {
                                Some(from) => {
                                    spawn!(storage.rename(from, file));
                                    Ok(Reply::new(
                                        ReplyCode::FileActionOkay,
                                        "sure, it shall be known",
                                    ))
                                }
                                None => Ok(Reply::new(
                                    ReplyCode::TransientFileError,
                                    "Please tell me what file you want to rename first",
                                )),
                            }
                        }
                    }
                }

                Event::InternalMsg(NotFound) => {
                    Ok(Reply::new(ReplyCode::FileError, "File not found"))
                }
                Event::InternalMsg(PermissionDenied) => {
                    Ok(Reply::new(ReplyCode::FileError, "Permision denied"))
                }
                Event::InternalMsg(SendingData) => {
                    Ok(Reply::new(ReplyCode::FileStatusOkay, "Sending Data"))
                }
                Event::InternalMsg(SendData { .. }) => Ok(Reply::new(
                    ReplyCode::ClosingDataConnection,
                    "Send you something nice",
                )),
                Event::InternalMsg(WriteFailed) => Ok(Reply::new(
                    ReplyCode::TransientFileError,
                    "Failed to write file",
                )),
                Event::InternalMsg(ConnectionReset) => Ok(Reply::new(
                    ReplyCode::ConnectionClosed,
                    "Datachannel unexpectedly closed",
                )),
                Event::InternalMsg(WrittenData { .. }) => Ok(Reply::new(
                    ReplyCode::ClosingDataConnection,
                    "File succesfully written",
                )),
                Event::InternalMsg(UnknownRetrieveError) => {
                    Ok(Reply::new(ReplyCode::TransientFileError, "Unknown Error"))
                }
                Event::InternalMsg(DirectorySuccesfullyListed) => Ok(Reply::new(
                    ReplyCode::ClosingDataConnection,
                    "Listed the directory",
                )),
                Event::InternalMsg(DelSuccess) => Ok(Reply::new(
                    ReplyCode::FileActionOkay,
                    "File successfully removed",
                )),
                Event::InternalMsg(DelFail) => Ok(Reply::new(
                    ReplyCode::TransientFileError,
                    "Failed to delete the file",
                )),
                // The InternalMsg::Quit will never be reached, because we catch it in the task before
                // this closure is called (because we have to close the connection).
                Event::InternalMsg(Quit) => {
                    Ok(Reply::new(ReplyCode::ClosingControlConnection, "bye!"))
                }
                Event::InternalMsg(MkdirSuccess(path)) => Ok(Reply::new_with_string(
                    ReplyCode::DirCreated,
                    path.to_string_lossy().to_string(),
                )),
                Event::InternalMsg(MkdirFail) => Ok(Reply::new(
                    ReplyCode::FileError,
                    "Failed to create directory",
                )),
            }
        };

        let codec = FTPCodec::new();
        let (sink, stream) = codec.framed(socket).split();
        let task = sink
            .send(Reply::new(ReplyCode::ServiceReady, self.greeting))
            .and_then(|sink| sink.flush())
            .and_then(move |sink| {
                sink.send_all(
                    stream
                        .map(Event::Command)
                        .select(
                            rx.map(Event::InternalMsg)
                                .map_err(|_| FTPErrorKind::InternalMsgError.into()),
                        )
                        .take_while(move |event| {
                            if with_metrics {
                                metrics::add_event_metric(event);
                            };
                            // TODO: Make sure data connections are closed
                            Ok(*event != Event::InternalMsg(InternalMsg::Quit))
                        })
                        .and_then(respond)
                        .or_else(move |e| {
                            if with_metrics {
                                metrics::add_error_metric(e.kind());
                            };
                            warn!("Failed to process command: {}", e);
                            let response = match e.kind() {
                                FTPErrorKind::UnknownCommand { .. } => Reply::new(
                                    ReplyCode::CommandSyntaxError,
                                    "Command not implemented",
                                ),
                                FTPErrorKind::UTF8Error => Reply::new(
                                    ReplyCode::CommandSyntaxError,
                                    "Invalid UTF8 in command",
                                ),
                                FTPErrorKind::InvalidCommand => {
                                    Reply::new(ReplyCode::ParameterSyntaxError, "Invalid Parameter")
                                }
                                _ => Reply::new(
                                    ReplyCode::LocalError,
                                    "Unknown internal server error, please try again later",
                                ),
                            };
                            futures::future::ok(response)
                        })
                        .map(move |reply| {
                            if with_metrics {
                                metrics::add_reply_metric(&reply);
                            }
                            reply
                        })
                        // Needed for type annotation, we can possible remove this once the compiler is
                        // smarter about inference :)
                        .map_err(|e: FTPError| e),
                )
            })
            .then(|res| {
                if let Err(e) = res {
                    warn!("Failed to process connection: {}", e);
                }

                Ok(())
            });
        tokio::spawn(task);
    }
}<|MERGE_RESOLUTION|>--- conflicted
+++ resolved
@@ -364,16 +364,11 @@
                                         .and_then(|_| {
                                             tokio_io::io::copy(f, socket)
                                         })
-                                        .and_then(|_| {
-                                            tx.send(InternalMsg::SendData)
+                                        .and_then(|(bytes, _, _)| {
+                                            tx.send(InternalMsg::SendData{bytes: bytes as i64})
                                                 .map_err(|_| std::io::Error::new(ErrorKind::Other, "Failed to send 'SendData' message to data channel"))
                                         })
                                 })
-<<<<<<< HEAD
-                                .and_then(|(bytes, _, _)| {
-                                    tx.send(InternalMsg::SendData{bytes: bytes as i64})
-                                    .map_err(|_| std::io::Error::new(ErrorKind::Other, "Failed to send 'SendData' message to data channel"))
-=======
                                 .or_else(|e| {
                                     let msg = match e.kind() {
                                         ErrorKind::NotFound => InternalMsg::NotFound,
@@ -383,7 +378,6 @@
                                     };
                                     tx_error.send(msg)
                                         .map_err(|_| std::io::Error::new(ErrorKind::Other, "Failed to send ErrorMessage to data channel"))
->>>>>>> 67db59df
                                 })
                                 .map(|_| ())
                                 .map_err(|e| {
@@ -397,30 +391,9 @@
                         let tx_error = tx.clone();
                         tokio::spawn(
                             storage.put(socket, path)
-<<<<<<< HEAD
-                            .map_err(|_| std::io::Error::new(ErrorKind::Other, "Failed to put file"))
-                            .and_then(|bytes| {
-                                tx_ok.send(InternalMsg::WrittenData{bytes: bytes as i64})
-                                .map_err(|_| std::io::Error::new(ErrorKind::Other, "Failed to send WrittenData to data channel"))
-                            })
-                            .or_else(|e| {
-                                let msg = match e.kind() {
-                                    ErrorKind::NotFound => InternalMsg::NotFound,
-                                    ErrorKind::PermissionDenied => InternalMsg::PermissionDenied,
-                                    ErrorKind::ConnectionReset | ErrorKind::ConnectionAborted => InternalMsg::ConnectionReset,
-                                    _ => InternalMsg::WriteFailed,
-
-                                };
-                                tx_error.send(msg)
-                            })
-                            .map(|_| ())
-                            .map_err(|e| {
-                                warn!("Failed to send file: {:?}", e);
-                            })
-=======
                                 .map_err(|_| std::io::Error::new(ErrorKind::Other, "Failed to put file"))
-                                .and_then(|_| {
-                                    tx_ok.send(InternalMsg::WrittenData)
+                                .and_then(|bytes| {
+                                    tx_ok.send(InternalMsg::WrittenData{bytes: bytes as i64})
                                         .map_err(|_| std::io::Error::new(ErrorKind::Other, "Failed to send WrittenData to data channel"))
                                 })
                                 .or_else(|e| {
@@ -436,7 +409,6 @@
                                 .map_err(|e| {
                                     warn!("Failed to send file: {:?}", e);
                                 })
->>>>>>> 67db59df
                         );
                     }
                     Some(ExternalCommand(Command::List { path })) => {
@@ -545,12 +517,9 @@
     greeting: &'static str,
     authenticator: &'static (Authenticator + Send + Sync),
     passive_addrs: Arc<Vec<std::net::SocketAddr>>,
-<<<<<<< HEAD
     with_metrics: bool,
-=======
     certs_file: Option<&'static str>,
     key_file: Option<&'static str>,
->>>>>>> 67db59df
 }
 
 impl Server<storage::Filesystem> {
@@ -573,12 +542,9 @@
             greeting: DEFAULT_GREETING,
             authenticator: &auth::AnonymousAuthenticator {},
             passive_addrs: Arc::new(vec![]),
-<<<<<<< HEAD
             with_metrics: false,
-=======
             certs_file: Option::None,
             key_file: Option::None,
->>>>>>> 67db59df
         };
         server.passive_ports(49152..65535)
     }
@@ -602,12 +568,9 @@
             greeting: DEFAULT_GREETING,
             authenticator: &auth::AnonymousAuthenticator {},
             passive_addrs: Arc::new(vec![]),
-<<<<<<< HEAD
             with_metrics: false,
-=======
             certs_file: Option::None,
             key_file: Option::None,
->>>>>>> 67db59df
         };
         server.passive_ports(49152..65535)
     }
@@ -657,19 +620,13 @@
         self
     }
 
-<<<<<<< HEAD
     /// Enable the collection of prometheus metrics.
-=======
-    /// Configures the path to the certificates file (PEM format) and the associated private key file
-    /// in order to configure FTPS.
->>>>>>> 67db59df
     ///
     /// # Example
     ///
     /// ```rust
     /// use firetrap::Server;
     ///
-<<<<<<< HEAD
     /// // Use it in a builder-like pattern:
     /// let mut server = Server::with_root("/tmp").with_metrics();
     ///
@@ -679,13 +636,22 @@
     /// ```
     pub fn with_metrics(mut self) -> Self {
         self.with_metrics = true;
-=======
+        self
+    }
+
+    /// Configures the path to the certificates file (PEM format) and the associated private key file
+    /// in order to configure FTPS.
+    ///
+    /// # Example
+    ///
+    /// ```rust
+    /// use firetrap::Server;
+    ///
     /// let mut server = Server::with_root("/tmp").certs("/srv/unftp/server-certs.pem", "/srv/unftp/server-key.pem");
     /// ```
     pub fn certs(mut self, certs_file: &'static str, key_file: &'static str) -> Self {
         self.certs_file = Option::Some(certs_file);
         self.key_file = Option::Some(key_file);
->>>>>>> 67db59df
         self
     }
 
