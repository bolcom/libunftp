use super::chancomms::{DataCommand, InternalMsg};
use super::commands::Command;
use super::stream::{SecurityState, SecuritySwitch, SwitchingTlsStream};
use crate::metrics;
use crate::storage::{self, Error, ErrorKind};
use futures::prelude::*;
use futures::sync::mpsc;
use futures::Sink;
use log::warn;
use std::path::PathBuf;
use std::sync::{Arc, Mutex};
use tokio::net::TcpStream;

const DATA_CHANNEL_ID: u8 = 1;

#[derive(PartialEq)]
pub enum SessionState {
    New,
    WaitPass,
    WaitCmd,
}

// This is where we keep the state for a ftp session.
pub struct Session<S, U: Send + Sync>
where
    S: storage::StorageBackend<U>,
    S::File: tokio_io::AsyncRead + Send,
    S::Metadata: storage::Metadata,
{
    pub user: Arc<Option<U>>,
    pub username: Option<String>,
    pub storage: Arc<S>,
    pub data_cmd_tx: Option<mpsc::Sender<Command>>,
    pub data_cmd_rx: Option<mpsc::Receiver<Command>>,
    pub data_abort_tx: Option<mpsc::Sender<()>>,
    pub data_abort_rx: Option<mpsc::Receiver<()>>,
    pub cwd: std::path::PathBuf,
    pub rename_from: Option<PathBuf>,
    pub state: SessionState,
    pub certs_file: Option<PathBuf>,
    pub key_file: Option<PathBuf>,
    // True if the command channel is in secure mode
    pub cmd_tls: bool,
    // True if the data channel is in secure mode.
    pub data_tls: bool,
    pub with_metrics: bool,
    // The starting byte for a STOR or RETR command. Set by the _Restart of Interrupted Transfer (REST)_
    // command to support resume functionality.
    pub start_pos: u64,
}

impl<S, U: Send + Sync + 'static> Session<S, U>
where
    S: storage::StorageBackend<U> + Send + Sync + 'static,
    S::File: tokio_io::AsyncRead + Send,
    S::Metadata: storage::Metadata,
{
    pub(super) fn with_storage(storage: Arc<S>) -> Self {
        Session {
            user: Arc::new(None),
            username: None,
            storage,
            data_cmd_tx: None,
            data_cmd_rx: None,
            data_abort_tx: None,
            data_abort_rx: None,
            cwd: "/".into(),
            rename_from: None,
            state: SessionState::New,
            certs_file: Option::None,
            key_file: Option::None,
            cmd_tls: false,
            data_tls: false,
            with_metrics: false,
            start_pos: 0,
        }
    }

    pub(super) fn certs(mut self, certs_file: Option<PathBuf>, key_file: Option<PathBuf>) -> Self {
        self.certs_file = certs_file;
        self.key_file = key_file;
        self
    }

    pub(super) fn with_metrics(mut self, with_metrics: bool) -> Self {
        if with_metrics {
            metrics::inc_session();
        }
        self.with_metrics = with_metrics;
        self
    }

    /// Processing for the data connection.
    ///
    /// socket: the data socket we'll be working with
    /// sec_switch: communicates the security setting for the data channel.
    /// tx: channel to send the result of our operation to the control process
    pub(super) fn process_data(&mut self, user: Arc<Option<U>>, socket: TcpStream, sec_switch: Arc<Mutex<Session<S, U>>>, tx: mpsc::Sender<InternalMsg>) {
        let tcp_tls_stream: Box<dyn crate::server::AsyncStream> = match (&self.certs_file, &self.key_file) {
            (Some(certs), Some(keys)) => Box::new(SwitchingTlsStream::new(socket, sec_switch, DATA_CHANNEL_ID, certs, keys)),
            _ => Box::new(socket),
        };

        // TODO: Either take the rx as argument, or properly check the result instead of
        // `unwrap()`.
        let rx = self.data_cmd_rx.take().unwrap();
        // TODO: Same as above, don't `unwrap()` here. Ideally we solve this by refactoring to a
        // proper state machine.
        let abort_rx = self.data_abort_rx.take().unwrap();
        let storage = Arc::clone(&self.storage);
        let cwd = self.cwd.clone();
        let start_pos = self.start_pos;
        let task = rx
            .take(1)
            .map(DataCommand::ExternalCommand)
            .select(abort_rx.map(|_| DataCommand::Abort))
            .take_while(|data_cmd| Ok(*data_cmd != DataCommand::Abort))
            .into_future()
            .map(move |(cmd, _)| {
                use self::DataCommand::ExternalCommand;
                match cmd {
                    Some(ExternalCommand(Command::Retr { path })) => {
                        let path = cwd.join(path);
                        let tx_sending = tx.clone();
                        let tx_error = tx.clone();
                        tokio::spawn(
                            storage
<<<<<<< HEAD
                                .get(&user, path)
=======
                                .get(&user, path, start_pos)
                                .map_err(|_| std::io::Error::new(ErrorKind::Other, "Failed to get file"))
>>>>>>> d6eaad79
                                .and_then(|f| {
                                    tx_sending
                                        .send(InternalMsg::SendingData)
                                        .map_err(|_| Error::from(ErrorKind::LocalError))
                                        .and_then(|_| tokio_io::io::copy(f, tcp_tls_stream).map_err(|_| Error::from(ErrorKind::LocalError)))
                                        .and_then(|(bytes, _, _)| {
                                            tx.send(InternalMsg::SendData { bytes: bytes as i64 })
                                                .map_err(|_| Error::from(ErrorKind::LocalError))
                                        })
                                })
                                .or_else(|e| tx_error.send(InternalMsg::StorageError(e)))
                                .map(|_| ())
                                .map_err(|e| {
                                    warn!("Failed to send file: {:?}", e);
                                }),
                        );
                    }
                    Some(ExternalCommand(Command::Stor { path })) => {
                        let path = cwd.join(path);
                        let tx_ok = tx.clone();
                        let tx_error = tx.clone();
                        tokio::spawn(
                            storage
<<<<<<< HEAD
                                .put(&user, tcp_tls_stream, path)
=======
                                .put(&user, tcp_tls_stream, path, start_pos)
                                .map_err(|e| {
                                    if let Some(kind) = e.io_error_kind() {
                                        std::io::Error::new(kind, "Failed to put file")
                                    } else {
                                        std::io::Error::new(std::io::ErrorKind::Other, "Failed to put file")
                                    }
                                })
>>>>>>> d6eaad79
                                .and_then(|bytes| {
                                    tx_ok
                                        .send(InternalMsg::WrittenData { bytes: bytes as i64 })
                                        .map_err(|_| Error::from(ErrorKind::LocalError))
                                })
                                .or_else(|e| tx_error.send(InternalMsg::StorageError(e)))
                                .map(|_| ())
                                .map_err(|e| {
                                    warn!("Failed to send file: {:?}", e);
                                }),
                        );
                    }
                    Some(ExternalCommand(Command::List { path, .. })) => {
                        let path = match path {
                            Some(path) => cwd.join(path),
                            None => cwd,
                        };
                        let tx_ok = tx.clone();
                        let tx_error = tx.clone();
                        tokio::spawn(
                            storage
                                .list_fmt(&user, path)
                                .and_then(|res| tokio::io::copy(res, tcp_tls_stream))
                                .map_err(|_| Error::from(ErrorKind::LocalError))
                                .and_then(|_| {
                                    tx_ok
                                        .send(InternalMsg::DirectorySuccessfullyListed)
                                        .map_err(|_| Error::from(ErrorKind::LocalError))
                                })
                                .or_else(|e| tx_error.send(InternalMsg::StorageError(e)))
                                .map(|_| ())
                                .map_err(|e| {
                                    warn!("Failed to send directory list: {:?}", e);
                                }),
                        );
                    }
                    Some(ExternalCommand(Command::Nlst { path })) => {
                        let path = match path {
                            Some(path) => cwd.join(path),
                            None => cwd,
                        };
                        let tx_ok = tx.clone();
                        let tx_error = tx.clone();
                        tokio::spawn(
                            storage
                                .nlst(&user, path)
                                .and_then(|res| tokio::io::copy(res, tcp_tls_stream))
                                .map_err(|_| Error::from(ErrorKind::LocalError))
                                .and_then(|_| {
                                    tx_ok
                                        .send(InternalMsg::DirectorySuccessfullyListed)
                                        .map_err(|_| Error::from(ErrorKind::LocalError))
                                })
                                .or_else(|e| tx_error.send(InternalMsg::StorageError(e)))
                                .map(|_| ())
                                .map_err(|e| {
                                    warn!("Failed to send directory list: {:?}", e);
                                }),
                        );
                    }
                    // TODO: Remove catch-all Some(_) when I'm done implementing :)
                    Some(ExternalCommand(_)) => unimplemented!(),
                    Some(DataCommand::Abort) => unreachable!(),
                    None => { /* This probably happened because the control channel was closed before we got here */ }
                }
            })
            .into_future()
            .map_err(|_| ())
            .map(|_| ());

        tokio::spawn(task);
    }
}

impl<S, U: Send + Sync + 'static> SecuritySwitch for Session<S, U>
where
    S: storage::StorageBackend<U>,
    S::File: tokio_io::AsyncRead + Send,
    S::Metadata: storage::Metadata,
{
    fn which_state(&self, channel: u8) -> SecurityState {
        match channel {
            crate::server::CONTROL_CHANNEL_ID => {
                if self.cmd_tls {
                    return SecurityState::On;
                }
                SecurityState::Off
            }
            DATA_CHANNEL_ID => {
                if self.data_tls {
                    return SecurityState::On;
                }
                SecurityState::Off
            }
            _ => SecurityState::Off,
        }
    }
}

impl<S, U: Send + Sync> Drop for Session<S, U>
where
    S: storage::StorageBackend<U>,
    S::File: tokio_io::AsyncRead + Send,
    S::Metadata: storage::Metadata,
{
    fn drop(&mut self) {
        if self.with_metrics {
            // Decrease the sessions metrics gauge when the session goes out of scope.
            metrics::dec_session();
        }
    }
}<|MERGE_RESOLUTION|>--- conflicted
+++ resolved
@@ -125,12 +125,7 @@
                         let tx_error = tx.clone();
                         tokio::spawn(
                             storage
-<<<<<<< HEAD
-                                .get(&user, path)
-=======
                                 .get(&user, path, start_pos)
-                                .map_err(|_| std::io::Error::new(ErrorKind::Other, "Failed to get file"))
->>>>>>> d6eaad79
                                 .and_then(|f| {
                                     tx_sending
                                         .send(InternalMsg::SendingData)
@@ -154,18 +149,7 @@
                         let tx_error = tx.clone();
                         tokio::spawn(
                             storage
-<<<<<<< HEAD
-                                .put(&user, tcp_tls_stream, path)
-=======
                                 .put(&user, tcp_tls_stream, path, start_pos)
-                                .map_err(|e| {
-                                    if let Some(kind) = e.io_error_kind() {
-                                        std::io::Error::new(kind, "Failed to put file")
-                                    } else {
-                                        std::io::Error::new(std::io::ErrorKind::Other, "Failed to put file")
-                                    }
-                                })
->>>>>>> d6eaad79
                                 .and_then(|bytes| {
                                     tx_ok
                                         .send(InternalMsg::WrittenData { bytes: bytes as i64 })
