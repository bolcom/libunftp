//TODO: clean up error handling
use crate::storage::{Error, ErrorKind, Fileinfo, Metadata, StorageBackend};
use chrono::{DateTime, Utc};
use futures::{future, stream, Future, Stream};
use hyper::{
    client::connect::HttpConnector,
    http::{
        header,
        uri::{Scheme, Uri},
        Method,
    },
    Body, Client, Request, StatusCode,
};
use hyper_rustls::HttpsConnector;
use mime::APPLICATION_OCTET_STREAM;
use serde::Deserialize;
use std::{
    convert::TryFrom,
    io::{self, Read},
    path::{Path, PathBuf},
    sync::Mutex,
    time::{Duration, SystemTime},
};
use tokio::{
    codec::{BytesCodec, FramedRead},
    io::AsyncRead,
};
use url::percent_encoding::{utf8_percent_encode, PATH_SEGMENT_ENCODE_SET};
use yup_oauth2::{GetToken, RequestError, ServiceAccountAccess, ServiceAccountKey, Token};

#[derive(Deserialize, Debug)]
struct ResponseBody {
    items: Option<Vec<Item>>,
    prefixes: Option<Vec<String>>,
    error: Option<ErrorBody>,
}

#[derive(Deserialize, Debug)]
struct Item {
    name: String,
    updated: DateTime<Utc>,
    size: String,
}

// JSON error response format:
// https://cloud.google.com/storage/docs/json_api/v1/status-codes
#[derive(Deserialize, Debug)]
struct ErrorDetails {
    domain: String,
    reason: String,
    message: String,
}

#[derive(Deserialize, Debug)]
struct ErrorBody {
    errors: Vec<ErrorDetails>,
    code: u32,
    message: String,
}

fn item_to_metadata(item: Item) -> ObjectMetadata {
    ObjectMetadata {
        last_updated: match u64::try_from(item.updated.timestamp_millis()) {
            Ok(timestamp) => SystemTime::UNIX_EPOCH.checked_add(Duration::from_millis(timestamp)),
            _ => None,
        },
        is_file: true,
        size: match item.size.parse() {
            Ok(size) => size,
            //TODO: return 450
            _ => 0,
        },
    }
}

/// StorageBackend that uses Cloud storage from Google
pub struct CloudStorage {
    bucket: &'static str,
    client: Client<HttpsConnector<HttpConnector>>, //TODO: maybe it should be an Arc<> or a 'static
    get_token: Box<dyn Fn() -> Box<dyn Future<Item = Token, Error = RequestError> + Send> + Send + Sync>,
}

impl CloudStorage {
    /// Create a new CloudStorage backend, with the given root. No operations can take place outside
    /// of the root. For example, when the `CloudStorage` root is set to `/srv/ftp`, and a client
    /// asks for `hello.txt`, the server will send it `/srv/ftp/hello.txt`.
    pub fn new(bucket: &'static str, service_account_key: ServiceAccountKey) -> Self {
        let client = Client::builder().build(HttpsConnector::new(4));
        let service_account_access = Mutex::new(ServiceAccountAccess::new(service_account_key).hyper_client(client.clone()).build());
        CloudStorage {
            bucket,
            client: client.clone(),
            get_token: Box::new(move || match &mut service_account_access.lock() {
                Ok(service_account_access) => service_account_access.token(vec!["https://www.googleapis.com/auth/devstorage.read_write"]),
                Err(_) => Box::new(future::err(RequestError::LowLevelError(std::io::Error::from(io::ErrorKind::Other)))),
            }),
        }
    }

    fn get_token(&self) -> Box<dyn Future<Item = Token, Error = Error> + Send> {
        Box::new((self.get_token)().map_err(|_| Error::from(ErrorKind::PermanentFileNotAvailable)))
    }
}

fn make_uri(path_and_query: String) -> Result<Uri, Error> {
    Uri::builder()
        .scheme(Scheme::HTTPS)
        .authority("www.googleapis.com")
        .path_and_query(path_and_query.as_str())
        .build()
        .map_err(|_| Error::from(ErrorKind::FileNameNotAllowedError))
}

/// The File type for the CloudStorage
pub struct Object {
    data: Vec<u8>,
    index: usize,
}

impl Object {
    fn new(data: Vec<u8>) -> Object {
        Object { data, index: 0 }
    }
}

impl Read for Object {
    fn read(&mut self, buffer: &mut [u8]) -> std::result::Result<usize, std::io::Error> {
        for (i, item) in buffer.iter_mut().enumerate() {
            if i + self.index < self.data.len() {
                *item = self.data[i + self.index];
            } else {
                self.index += i;
                return Ok(i);
            }
        }
        self.index += buffer.len();
        Ok(buffer.len())
    }
}

impl AsyncRead for Object {}

/// This is a hack for now
pub struct ObjectMetadata {
    last_updated: Option<SystemTime>,
    is_file: bool,
    size: u64,
}

impl Metadata for ObjectMetadata {
    /// Returns the length (size) of the file.
    fn len(&self) -> u64 {
        self.size
    }

    /// Returns true if the path is a directory.
    fn is_dir(&self) -> bool {
        !self.is_file()
    }

    /// Returns true if the path is a file.
    fn is_file(&self) -> bool {
        self.is_file
    }

    /// Returns true if the path is a symlink.
    fn is_symlink(&self) -> bool {
        false
    }

    /// Returns the last modified time of the path.
    fn modified(&self) -> Result<SystemTime, Error> {
        match self.last_updated {
            Some(timestamp) => Ok(timestamp),
            None => Err(Error::from(ErrorKind::PermanentFileNotAvailable)),
        }
    }

    /// Returns the `gid` of the file.
    fn gid(&self) -> u32 {
        //TODO: implement this
        0
    }

    /// Returns the `uid` of the file.
    fn uid(&self) -> u32 {
        //TODO: implement this
        0
    }
}

impl<U: Send> StorageBackend<U> for CloudStorage {
    type File = Object;
    type Metadata = ObjectMetadata;

    fn stat<P: AsRef<Path>>(&self, _user: &Option<U>, path: P) -> Box<dyn Future<Item = Self::Metadata, Error = Error> + Send> {
        let uri = match path
            .as_ref()
            .to_str()
            .ok_or(Error::from(ErrorKind::PermanentFileNotAvailable))
            .and_then(|path| make_uri(format!("/storage/v1/b/{}/o/{}", self.bucket, path)))
        {
            Ok(uri) => uri,
            Err(err) => return Box::new(future::err(err)),
        };

        let client = self.client.clone();

        let result = self
            .get_token()
            .and_then(|token| {
                Request::builder()
                    .uri(uri)
                    .header(header::AUTHORIZATION, format!("{} {}", token.token_type, token.access_token))
                    .method(Method::GET)
                    .body(Body::empty())
                    .map_err(|_| Error::from(ErrorKind::PermanentFileNotAvailable))
            })
            .and_then(move |request| {
                client
                    .request(request)
                    .map_err(|_| Error::from(ErrorKind::PermanentFileNotAvailable))
                    .and_then(|response| response.into_body().map_err(|_| Error::from(ErrorKind::PermanentFileNotAvailable)).concat2())
                    .and_then(|body_string| {
                        serde_json::from_slice::<Item>(&body_string)
                            .map_err(|_| Error::from(ErrorKind::PermanentFileNotAvailable))
                            .map(item_to_metadata)
                    })
            });
        Box::new(result)
    }

    fn list<P: AsRef<Path>>(&self, _user: &Option<U>, path: P) -> Box<dyn Stream<Item = Fileinfo<std::path::PathBuf, Self::Metadata>, Error = Error> + Send>
    where
        <Self as StorageBackend<U>>::Metadata: Metadata,
    {
        let item_to_file_info = |item: Item| Fileinfo {
            path: PathBuf::from(item.name),
            metadata: ObjectMetadata {
                last_updated: match u64::try_from(item.updated.timestamp_millis()) {
                    Ok(timestamp) => SystemTime::UNIX_EPOCH.checked_add(Duration::from_millis(timestamp)),
                    _ => None,
                },
                is_file: true,
                size: match item.size.parse() {
                    Ok(size) => size,
                    //TODO: return 450
                    _ => 0,
                },
            },
        };

        let uri = match path
            .as_ref()
            .to_str()
            .ok_or(Error::from(ErrorKind::FileNameNotAllowedError))
            .and_then(|path| make_uri(format!("/storage/v1/b/{}/o?delimiter=/&prefix={}", self.bucket, path)))
        {
            Ok(uri) => uri,
            Err(err) => return Box::new(stream::once(Err(err))),
        };

        let client = self.client.clone();

        let result = self
            .get_token()
            .and_then(|token| {
                Request::builder()
                    .uri(uri)
                    .header(header::AUTHORIZATION, format!("{} {}", token.token_type, token.access_token))
                    .method(Method::GET)
                    .body(Body::empty())
                    .map_err(|_| Error::from(ErrorKind::PermanentFileNotAvailable))
            })
            .and_then(move |request| {
                client
                    .request(request)
                    .map_err(|_| Error::from(ErrorKind::PermanentFileNotAvailable))
                    .and_then(|response| response.into_body().map_err(|_| Error::from(ErrorKind::PermanentFileNotAvailable)).concat2())
                    .and_then(|body_string| {
                        serde_json::from_slice::<ResponseBody>(&body_string)
                            .map_err(|_| Error::from(ErrorKind::PermanentFileNotAvailable))
                            .map(|response_body| {
                                //TODO: map prefixes
                                stream::iter_ok(response_body.items.map_or(vec![], |items| items))
                            })
                    })
            })
            .flatten_stream()
            .map(item_to_file_info);
        Box::new(result)
    }

<<<<<<< HEAD
    fn get<P: AsRef<Path>>(&self, _user: &Option<U>, path: P) -> Box<dyn Future<Item = Self::File, Error = Error> + Send> {
=======
    fn get<P: AsRef<Path>>(&self, _user: &Option<U>, path: P, _start_pos: u64) -> Box<dyn Future<Item = Self::File, Error = Self::Error> + Send> {
>>>>>>> d6eaad79
        let uri = match path
            .as_ref()
            .to_str()
            .map(|x| utf8_percent_encode(x, PATH_SEGMENT_ENCODE_SET).collect::<String>())
            .ok_or(Error::from(ErrorKind::FileNameNotAllowedError))
            .and_then(|path| make_uri(format!("/storage/v1/b/{}/o/{}?alt=media", self.bucket, path)))
        {
            Ok(uri) => uri,
            Err(err) => return Box::new(future::err(err)),
        };

        let client = self.client.clone();

        let result = self
            .get_token()
            .and_then(|token| {
                Request::builder()
                    .uri(uri)
                    .header(header::AUTHORIZATION, format!("{} {}", token.token_type, token.access_token))
                    .method(Method::GET)
                    .body(Body::empty())
                    .map_err(|_| Error::from(ErrorKind::PermanentFileNotAvailable))
            })
            .and_then(move |request| {
                client
                    .request(request)
                    .map_err(|_| Error::from(ErrorKind::PermanentFileNotAvailable))
                    .and_then(|response| response.into_body().map_err(|_| Error::from(ErrorKind::PermanentFileNotAvailable)).concat2())
                    .and_then(move |body| future::ok(Object::new(body.to_vec())))
            });
        Box::new(result)
    }

    fn put<P: AsRef<Path>, B: tokio::prelude::AsyncRead + Send + 'static>(
        &self,
        _user: &Option<U>,
        bytes: B,
        path: P,
<<<<<<< HEAD
    ) -> Box<dyn Future<Item = u64, Error = Error> + Send> {
=======
        _start_pos: u64,
    ) -> Box<dyn Future<Item = u64, Error = Self::Error> + Send> {
>>>>>>> d6eaad79
        let uri = match path
            .as_ref()
            .to_str()
            .map(|x| x.trim_end_matches('/'))
            .ok_or(Error::from(ErrorKind::FileNameNotAllowedError))
            .and_then(|path| make_uri(format!("/upload/storage/v1/b/{}/o?uploadType=media&name={}", self.bucket, path)))
        {
            Ok(uri) => uri,
            Err(err) => return Box::new(future::err(err)),
        };

        let client = self.client.clone();

        let result = self
            .get_token()
            .and_then(|token| {
                Request::builder()
                    .uri(uri)
                    .header(header::AUTHORIZATION, format!("{} {}", token.token_type, token.access_token))
                    .header(header::CONTENT_TYPE, APPLICATION_OCTET_STREAM.to_string())
                    .method(Method::POST)
                    .body(Body::wrap_stream(FramedRead::new(bytes, BytesCodec::new()).map(|b| b.freeze())))
                    .map_err(|_| Error::from(ErrorKind::PermanentFileNotAvailable))
            })
            .and_then(move |request| {
                client
                    .request(request)
                    .map_err(|_| Error::from(ErrorKind::PermanentFileNotAvailable))
                    .and_then(|response| response.into_body().map_err(|_| Error::from(ErrorKind::PermanentFileNotAvailable)).concat2())
                    .and_then(move |body_string| {
                        serde_json::from_slice::<Item>(&body_string)
                            .map_err(|_| Error::from(ErrorKind::PermanentFileNotAvailable))
                            .map(item_to_metadata)
                    })
                    .and_then(|meta_data| future::ok(meta_data.len()))
            });
        Box::new(result)
    }

    fn del<P: AsRef<Path>>(&self, _user: &Option<U>, path: P) -> Box<dyn Future<Item = (), Error = Error> + Send> {
        let uri = match path
            .as_ref()
            .to_str()
            .map(|x| utf8_percent_encode(x, PATH_SEGMENT_ENCODE_SET).collect::<String>())
            .ok_or(Error::from(ErrorKind::FileNameNotAllowedError))
            .and_then(|path| make_uri(format!("/storage/v1/b/{}/o/{}", self.bucket, path)))
        {
            Ok(uri) => uri,
            Err(err) => return Box::new(future::err(err)),
        };

        let client = self.client.clone();

        let result = self
            .get_token()
            .and_then(|token| {
                Request::builder()
                    .uri(uri)
                    .header(header::AUTHORIZATION, format!("{} {}", token.token_type, token.access_token))
                    .method(Method::DELETE)
                    .body(Body::empty())
                    .map_err(|_| Error::from(ErrorKind::PermanentFileNotAvailable))
            })
            .and_then(move |request| {
                client
                    .request(request)
                    .map_err(|_| Error::from(ErrorKind::PermanentFileNotAvailable))
                    .and_then(|response| {
                        let status = response.status();
                        response
                            .into_body()
                            .map_err(|_| Error::from(ErrorKind::PermanentFileNotAvailable))
                            .concat2()
                            .and_then(move |body| {
                                match (body.iter().count(), status) {
                                    (0, StatusCode::NO_CONTENT) => {
                                        // According the Google Storage API for the delete endpoint, an
                                        // empty reply means it is successful.
                                        future::ok(())
                                    }
                                    _ => match serde_json::from_slice::<ResponseBody>(&body) {
                                        Ok(result) => match result.error {
                                            Some(error) => {
                                                if error.errors[0].reason == "notFound" && status == StatusCode::NOT_FOUND {
                                                    future::err(Error::from(ErrorKind::PermanentFileNotAvailable))
                                                } else {
                                                    future::err(Error::from(ErrorKind::TransientFileNotAvailable))
                                                }
                                            }
                                            _ => future::err(Error::from(ErrorKind::LocalError)),
                                        },
                                        Err(_) => future::err(Error::from(ErrorKind::LocalError)),
                                    },
                                }
                            })
                    })
            });

        Box::new(result)
    }

    fn mkd<P: AsRef<Path>>(&self, _user: &Option<U>, path: P) -> Box<dyn Future<Item = (), Error = Error> + Send> {
        let uri = match path
            .as_ref()
            .to_str()
            .map(|x| x.trim_end_matches('/'))
            .ok_or(Error::from(ErrorKind::FileNameNotAllowedError))
            .and_then(|path| make_uri(format!("/upload/storage/v1/b/{}/o?uploadType=media&name={}/", self.bucket, path)))
        {
            Ok(uri) => uri,
            Err(err) => return Box::new(future::err(err)),
        };

        let client = self.client.clone();

        let result = self
            .get_token()
            .and_then(|token| {
                Request::builder()
                    .uri(uri)
                    .header(header::AUTHORIZATION, format!("{} {}", token.token_type, token.access_token))
                    .header(header::CONTENT_TYPE, APPLICATION_OCTET_STREAM.to_string())
                    .header(header::CONTENT_LENGTH, "0")
                    .method(Method::POST)
                    .body(Body::empty())
                    .map_err(|_| Error::from(ErrorKind::PermanentFileNotAvailable))
            })
            .and_then(move |request| {
                client
                    .request(request)
                    .map_err(|_| Error::from(ErrorKind::PermanentFileNotAvailable))
                    .and_then(|response| response.into_body().map_err(|_| Error::from(ErrorKind::PermanentFileNotAvailable)).concat2())
                    .map(|_body_string| {}) //TODO: implement error handling
            });
        Box::new(result)
    }

    fn rename<P: AsRef<Path>>(&self, _user: &Option<U>, _from: P, _to: P) -> Box<dyn Future<Item = (), Error = Error> + Send> {
        //TODO: implement this
        unimplemented!();
    }

    fn rmd<P: AsRef<Path>>(&self, _user: &Option<U>, _path: P) -> Box<dyn Future<Item = (), Error = Error> + Send> {
        //TODO: implement this
        unimplemented!();
    }

    fn size<P: AsRef<Path>>(&self, _user: &Option<U>, _path: P) -> Box<dyn Future<Item = u64, Error = Self::Error> + Send> {
        //TODO: implement this
        unimplemented!();
    }
}<|MERGE_RESOLUTION|>--- conflicted
+++ resolved
@@ -197,7 +197,7 @@
         let uri = match path
             .as_ref()
             .to_str()
-            .ok_or(Error::from(ErrorKind::PermanentFileNotAvailable))
+            .ok_or_else(|| Error::from(ErrorKind::PermanentFileNotAvailable))
             .and_then(|path| make_uri(format!("/storage/v1/b/{}/o/{}", self.bucket, path)))
         {
             Ok(uri) => uri,
@@ -253,7 +253,7 @@
         let uri = match path
             .as_ref()
             .to_str()
-            .ok_or(Error::from(ErrorKind::FileNameNotAllowedError))
+            .ok_or_else(|| Error::from(ErrorKind::FileNameNotAllowedError))
             .and_then(|path| make_uri(format!("/storage/v1/b/{}/o?delimiter=/&prefix={}", self.bucket, path)))
         {
             Ok(uri) => uri,
@@ -291,16 +291,12 @@
         Box::new(result)
     }
 
-<<<<<<< HEAD
-    fn get<P: AsRef<Path>>(&self, _user: &Option<U>, path: P) -> Box<dyn Future<Item = Self::File, Error = Error> + Send> {
-=======
-    fn get<P: AsRef<Path>>(&self, _user: &Option<U>, path: P, _start_pos: u64) -> Box<dyn Future<Item = Self::File, Error = Self::Error> + Send> {
->>>>>>> d6eaad79
+    fn get<P: AsRef<Path>>(&self, _user: &Option<U>, path: P, _start_pos: u64) -> Box<dyn Future<Item = Self::File, Error = Error> + Send> {
         let uri = match path
             .as_ref()
             .to_str()
             .map(|x| utf8_percent_encode(x, PATH_SEGMENT_ENCODE_SET).collect::<String>())
-            .ok_or(Error::from(ErrorKind::FileNameNotAllowedError))
+            .ok_or_else(|| Error::from(ErrorKind::FileNameNotAllowedError))
             .and_then(|path| make_uri(format!("/storage/v1/b/{}/o/{}?alt=media", self.bucket, path)))
         {
             Ok(uri) => uri,
@@ -334,17 +330,13 @@
         _user: &Option<U>,
         bytes: B,
         path: P,
-<<<<<<< HEAD
+        _start_pos: u64,
     ) -> Box<dyn Future<Item = u64, Error = Error> + Send> {
-=======
-        _start_pos: u64,
-    ) -> Box<dyn Future<Item = u64, Error = Self::Error> + Send> {
->>>>>>> d6eaad79
         let uri = match path
             .as_ref()
             .to_str()
             .map(|x| x.trim_end_matches('/'))
-            .ok_or(Error::from(ErrorKind::FileNameNotAllowedError))
+            .ok_or_else(|| Error::from(ErrorKind::FileNameNotAllowedError))
             .and_then(|path| make_uri(format!("/upload/storage/v1/b/{}/o?uploadType=media&name={}", self.bucket, path)))
         {
             Ok(uri) => uri,
@@ -384,7 +376,7 @@
             .as_ref()
             .to_str()
             .map(|x| utf8_percent_encode(x, PATH_SEGMENT_ENCODE_SET).collect::<String>())
-            .ok_or(Error::from(ErrorKind::FileNameNotAllowedError))
+            .ok_or_else(|| Error::from(ErrorKind::FileNameNotAllowedError))
             .and_then(|path| make_uri(format!("/storage/v1/b/{}/o/{}", self.bucket, path)))
         {
             Ok(uri) => uri,
@@ -446,7 +438,7 @@
             .as_ref()
             .to_str()
             .map(|x| x.trim_end_matches('/'))
-            .ok_or(Error::from(ErrorKind::FileNameNotAllowedError))
+            .ok_or_else(|| Error::from(ErrorKind::FileNameNotAllowedError))
             .and_then(|path| make_uri(format!("/upload/storage/v1/b/{}/o?uploadType=media&name={}/", self.bucket, path)))
         {
             Ok(uri) => uri,
@@ -487,7 +479,7 @@
         unimplemented!();
     }
 
-    fn size<P: AsRef<Path>>(&self, _user: &Option<U>, _path: P) -> Box<dyn Future<Item = u64, Error = Self::Error> + Send> {
+    fn size<P: AsRef<Path>>(&self, _user: &Option<U>, _path: P) -> Box<dyn Future<Item = u64, Error = Error> + Send> {
         //TODO: implement this
         unimplemented!();
     }
