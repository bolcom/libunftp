//TODO: clean up error handling
use chrono::{DateTime, Utc};
use futures::{future, stream, Future, Stream};
use hyper::{
    client::connect::HttpConnector,
    http::{
        header,
        uri::{Scheme, Uri},
        Method,
    },
    Body, Client, Request, StatusCode,
};
use hyper_rustls::HttpsConnector;
use mime::APPLICATION_OCTET_STREAM;
use serde::Deserialize;
use std::{
    convert::TryFrom,
    io::{ErrorKind, Read},
    path::{Path, PathBuf},
    sync::Mutex,
    time::{Duration, SystemTime},
};
use tokio::{
    codec::{BytesCodec, FramedRead},
    io::AsyncRead,
};
use url::percent_encoding::{utf8_percent_encode, PATH_SEGMENT_ENCODE_SET};
use yup_oauth2::{GetToken, RequestError, ServiceAccountAccess, ServiceAccountKey, Token};

use crate::storage::{Error, Fileinfo, Metadata, StorageBackend};

#[derive(Deserialize, Debug)]
struct ResponseBody {
    items: Option<Vec<Item>>,
    prefixes: Option<Vec<String>>,
}

#[derive(Deserialize, Debug)]
struct Item {
    name: String,
    updated: DateTime<Utc>,
    size: String,
}

// JSON error response format:
// https://cloud.google.com/storage/docs/json_api/v1/status-codes
#[derive(Deserialize, Debug)]
struct ErrorBodyErrors {
    domain: String,
    reason: String,
    message: String,
}

#[derive(Deserialize, Debug)]
struct ErrorBodyError {
    errors: Vec<ErrorBodyErrors>,
    code: u32,
    message: String,
}

#[derive(Deserialize, Debug)]
struct ErrorBody {
    error: ErrorBodyError,
}

fn item_to_metadata(item: Item) -> ObjectMetadata {
    ObjectMetadata {
        last_updated: match u64::try_from(item.updated.timestamp_millis()) {
            Ok(timestamp) => SystemTime::UNIX_EPOCH.checked_add(Duration::from_millis(timestamp)),
            _ => None,
        },
        is_file: true,
        size: match item.size.parse() {
            Ok(size) => size,
            //TODO: return 450
            _ => 0,
        },
    }
}

/// StorageBackend that uses Cloud storage from Google
pub struct CloudStorage {
    bucket: &'static str,
    client: Client<HttpsConnector<HttpConnector>>, //TODO: maybe it should be an Arc<> or a 'static
    get_token: Box<dyn Fn() -> Box<dyn Future<Item = Token, Error = RequestError> + Send> + Send + Sync>,
}

impl CloudStorage {
    /// Create a new CloudStorage backend, with the given root. No operations can take place outside
    /// of the root. For example, when the `CloudStorage` root is set to `/srv/ftp`, and a client
    /// asks for `hello.txt`, the server will send it `/srv/ftp/hello.txt`.
    pub fn new(bucket: &'static str, service_account_key: ServiceAccountKey) -> Self {
        let client = Client::builder().build(HttpsConnector::new(4));
        let service_account_access = Mutex::new(ServiceAccountAccess::new(service_account_key).hyper_client(client.clone()).build());
        CloudStorage {
            bucket,
            client: client.clone(),
            get_token: Box::new(move || match &mut service_account_access.lock() {
                Ok(service_account_access) => service_account_access.token(vec!["https://www.googleapis.com/auth/devstorage.read_write"]),
                Err(_) => Box::new(future::err(RequestError::LowLevelError(std::io::Error::from(ErrorKind::Other)))),
            }),
        }
    }

    fn get_token(&self) -> Box<dyn Future<Item = Token, Error = Error> + Send> {
        Box::new((self.get_token)().map_err(|_| Error::IOError(ErrorKind::Other)))
    }
}

fn make_uri(path_and_query: String) -> Result<Uri, Error> {
    Uri::builder()
        .scheme(Scheme::HTTPS)
        .authority("www.googleapis.com")
        .path_and_query(path_and_query.as_str())
        .build()
        .map_err(|_| Error::PathError)
}

/// The File type for the CloudStorage
pub struct Object {
    data: Vec<u8>,
    index: usize,
}

impl Object {
    fn new(data: Vec<u8>) -> Object {
        Object { data, index: 0 }
    }
}

impl Read for Object {
    fn read(&mut self, buffer: &mut [u8]) -> std::result::Result<usize, std::io::Error> {
        for i in 0..buffer.len() {
            if i + self.index < self.data.len() {
                buffer[i] = self.data[i + self.index];
            } else {
                self.index = self.index + i;
                return Ok(i);
            }
        }
        self.index = self.index + buffer.len();
        Ok(buffer.len())
    }
}

impl AsyncRead for Object {}

/// This is a hack for now
pub struct ObjectMetadata {
    last_updated: Option<SystemTime>,
    is_file: bool,
    size: u64,
}

impl Metadata for ObjectMetadata {
    /// Returns the length (size) of the file.
    fn len(&self) -> u64 {
        self.size
    }

    /// Returns true if the path is a directory.
    fn is_dir(&self) -> bool {
        !self.is_file()
    }

    /// Returns true if the path is a file.
    fn is_file(&self) -> bool {
        self.is_file
    }

    /// Returns true if the path is a symlink.
    fn is_symlink(&self) -> bool {
        false
    }

    /// Returns the last modified time of the path.
    fn modified(&self) -> Result<SystemTime, Error> {
        match self.last_updated {
            Some(timestamp) => Ok(timestamp),
            None => Err(Error::IOError(ErrorKind::Other)),
        }
    }

    /// Returns the `gid` of the file.
    fn gid(&self) -> u32 {
        //TODO: implement this
        0
    }

    /// Returns the `uid` of the file.
    fn uid(&self) -> u32 {
        //TODO: implement this
        0
    }
}

impl<U: Send> StorageBackend<U> for CloudStorage {
    type File = Object;
    type Metadata = ObjectMetadata;
    type Error = Error;

    fn stat<P: AsRef<Path>>(&self, _user: &Option<U>, path: P) -> Box<dyn Future<Item = Self::Metadata, Error = Self::Error> + Send> {
        let uri = match path
            .as_ref()
            .to_str()
            .ok_or(Error::PathError)
            .and_then(|path| make_uri(format!("/storage/v1/b/{}/o/{}", self.bucket, path)))
        {
            Ok(uri) => uri,
            Err(err) => return Box::new(future::err(err)),
        };

        let client = self.client.clone();

        let result = self
            .get_token()
            .and_then(|token| {
                Request::builder()
                    .uri(uri)
                    .header(header::AUTHORIZATION, format!("{} {}", token.token_type, token.access_token))
                    .method(Method::GET)
                    .body(Body::empty())
                    .map_err(|_| Error::IOError(ErrorKind::Other))
            })
            .and_then(move |request| {
                client
                    .request(request)
                    .map_err(|_| Error::IOError(ErrorKind::Other))
                    .and_then(|response| response.into_body().map_err(|_| Error::IOError(ErrorKind::Other)).concat2())
                    .and_then(|body_string| {
                        serde_json::from_slice::<Item>(&body_string)
                            .map_err(|_| Error::IOError(ErrorKind::Other))
                            .map(|item| item_to_metadata(item))
                    })
            });
        Box::new(result)
    }

    fn list<P: AsRef<Path>>(
        &self,
        _user: &Option<U>,
        path: P,
    ) -> Box<dyn Stream<Item = Fileinfo<std::path::PathBuf, Self::Metadata>, Error = Self::Error> + Send>
    where
        <Self as StorageBackend<U>>::Metadata: Metadata,
    {
        let item_to_file_info = |item: Item| Fileinfo {
            path: PathBuf::from(item.name),
            metadata: ObjectMetadata {
                last_updated: match u64::try_from(item.updated.timestamp_millis()) {
                    Ok(timestamp) => SystemTime::UNIX_EPOCH.checked_add(Duration::from_millis(timestamp)),
                    _ => None,
                },
                is_file: true,
                size: match item.size.parse() {
                    Ok(size) => size,
                    //TODO: return 450
                    _ => 0,
                },
            },
        };

        let uri = match path
            .as_ref()
            .to_str()
            .ok_or(Error::PathError)
            .and_then(|path| make_uri(format!("/storage/v1/b/{}/o?delimiter=/&prefix={}", self.bucket, path)))
        {
            Ok(uri) => uri,
            Err(err) => return Box::new(stream::once(Err(err))),
        };

        let client = self.client.clone();

        let result = self
            .get_token()
            .and_then(|token| {
                Request::builder()
                    .uri(uri)
                    .header(header::AUTHORIZATION, format!("{} {}", token.token_type, token.access_token))
                    .method(Method::GET)
                    .body(Body::empty())
                    .map_err(|_| Error::IOError(ErrorKind::Other))
            })
            .and_then(move |request| {
                client
                    .request(request)
                    .map_err(|_| Error::IOError(ErrorKind::Other))
                    .and_then(|response| response.into_body().map_err(|_| Error::IOError(std::io::ErrorKind::Other)).concat2())
                    .and_then(|body_string| {
                        serde_json::from_slice::<ResponseBody>(&body_string)
                            .map_err(|_| Error::IOError(ErrorKind::Other))
                            .map(|response_body| {
                                //TODO: map prefixes
                                stream::iter_ok(response_body.items.map_or(vec![], |items| items))
                            })
                    })
            })
            .flatten_stream()
            .map(item_to_file_info);
        Box::new(result)
    }

    fn get<P: AsRef<Path>>(&self, _user: &Option<U>, path: P) -> Box<dyn Future<Item = Self::File, Error = Self::Error> + Send> {
        let uri = match path
            .as_ref()
            .to_str()
            .map(|x| utf8_percent_encode(x, PATH_SEGMENT_ENCODE_SET).collect::<String>())
            .ok_or(Error::PathError)
            .and_then(|path| make_uri(format!("/storage/v1/b/{}/o/{}?alt=media", self.bucket, path)))
        {
            Ok(uri) => uri,
            Err(err) => return Box::new(future::err(err)),
        };

        let client = self.client.clone();

        let result = self
            .get_token()
            .and_then(|token| {
                Request::builder()
                    .uri(uri)
                    .header(header::AUTHORIZATION, format!("{} {}", token.token_type, token.access_token))
                    .method(Method::GET)
                    .body(Body::empty())
                    .map_err(|_| Error::IOError(ErrorKind::Other))
            })
            .and_then(move |request| {
                client
                    .request(request)
                    .map_err(|_| Error::IOError(ErrorKind::Other))
                    .and_then(|response| response.into_body().map_err(|_| Error::IOError(ErrorKind::Other)).concat2())
                    .and_then(move |body| future::ok(Object::new(body.to_vec())))
            });
        Box::new(result)
    }

    fn put<P: AsRef<Path>, B: tokio::prelude::AsyncRead + Send + 'static>(
        &self,
        _user: &Option<U>,
        bytes: B,
        path: P,
    ) -> Box<dyn Future<Item = u64, Error = Self::Error> + Send> {
        let uri = match path
            .as_ref()
            .to_str()
            .map(|x| x.trim_end_matches('/'))
            .ok_or(Error::PathError)
            .and_then(|path| make_uri(format!("/upload/storage/v1/b/{}/o?uploadType=media&name={}", self.bucket, path)))
        {
            Ok(uri) => uri,
            Err(err) => return Box::new(future::err(err)),
        };

        let client = self.client.clone();

        let result = self
            .get_token()
            .and_then(|token| {
                Request::builder()
                    .uri(uri)
                    .header(header::AUTHORIZATION, format!("{} {}", token.token_type, token.access_token))
                    .header(header::CONTENT_TYPE, APPLICATION_OCTET_STREAM.to_string())
                    .method(Method::POST)
                    .body(Body::wrap_stream(FramedRead::new(bytes, BytesCodec::new()).map(|b| b.freeze())))
                    .map_err(|_| Error::IOError(ErrorKind::Other))
            })
            .and_then(move |request| {
                client
                    .request(request)
                    .map_err(|_| Error::IOError(ErrorKind::Other))
                    .and_then(|response| response.into_body().map_err(|_| Error::IOError(ErrorKind::Other)).concat2())
                    .and_then(move |body_string| {
                        serde_json::from_slice::<Item>(&body_string)
                            .map_err(|_| Error::IOError(ErrorKind::Other))
                            .map(|item| item_to_metadata(item))
                    })
                    .and_then(|meta_data| future::ok(meta_data.len()))
            });
        Box::new(result)
    }

<<<<<<< HEAD
    fn del<P: AsRef<Path>>(&self, _user: &Option<U>, path: P) -> Box<dyn Future<Item = (), Error = std::io::Error> + Send> {
        let path = utf8_percent_encode(path.as_ref().to_str().unwrap(), PATH_SEGMENT_ENCODE_SET).collect::<String>();

        let uri = Uri::builder()
            .scheme(Scheme::HTTPS)
            .authority("www.googleapis.com")
            .path_and_query(format!("/storage/v1/b/{}/o/{}", self.bucket, path).as_str())
            .build()
            .expect("invalid uri");
=======
    fn del<P: AsRef<Path>>(&self, _user: &Option<U>, path: P) -> Box<dyn Future<Item = (), Error = Self::Error> + Send> {
        let uri = match path
            .as_ref()
            .to_str()
            .map(|x| utf8_percent_encode(x, PATH_SEGMENT_ENCODE_SET).collect::<String>())
            .ok_or(Error::PathError)
            .and_then(|path| make_uri(format!("/storage/v1/b/{}/o/{}", self.bucket, path)))
        {
            Ok(uri) => uri,
            Err(err) => return Box::new(future::err(err)),
        };
>>>>>>> 776672be

        let client = self.client.clone();

        let result = self
<<<<<<< HEAD
            .service_account_access
            .clone()
            .token(vec!["https://www.googleapis.com/auth/devstorage.read_write"])
            .map_err(|_| std::io::Error::new(std::io::ErrorKind::Other, "Something went wrong, try again."))
=======
            .get_token()
>>>>>>> 776672be
            .and_then(|token| {
                Request::builder()
                    .uri(uri)
                    .header(header::AUTHORIZATION, format!("{} {}", token.token_type, token.access_token))
                    .method(Method::DELETE)
                    .body(Body::empty())
                    .map_err(|_| std::io::Error::new(std::io::ErrorKind::Other, "Something went wrong, try again."))
            })
            .and_then(move |request| {
                client
                    .request(request)
                    .map_err(|_| std::io::Error::new(std::io::ErrorKind::Other, "Something went wrong, try again."))
                    .and_then(|response| {
                        let status = response.status();
                        response
                            .into_body()
                            .map_err(|_| std::io::Error::new(std::io::ErrorKind::Other, "Something went wrong, try again"))
                            .concat2()
                            .and_then(move |body| {
                                match (body.iter().count(), status) {
                                    (0, StatusCode::NO_CONTENT) => {
                                        // According the Google Storage API for the delete endpoint, an
                                        // empty reply means it is successful.
                                        future::ok(())
                                    }
                                    _ => {
                                        match serde_json::from_slice::<ErrorBody>(&body) {
                                            Ok(result) => {
                                                if result.error.errors[0].reason == "notFound" && status == StatusCode::NOT_FOUND {
                                                    future::err(std::io::Error::new(std::io::ErrorKind::NotFound, "File not found"))
                                                } else {
                                                    // let's see later how we will reply in different situations...
                                                    // because we don't want to give a transient error in many cases
                                                    future::err(std::io::Error::new(std::io::ErrorKind::Other, "Something went wrong"))
                                                }
                                            }
                                            Err(_) => future::err(std::io::Error::new(std::io::ErrorKind::Other, "Something went wrong, try again")),
                                        }
                                    }
                                }
                            })
                    })
            });

        Box::new(result)
    }

    fn mkd<P: AsRef<Path>>(&self, _user: &Option<U>, path: P) -> Box<dyn Future<Item = (), Error = Self::Error> + Send> {
        let uri = match path
            .as_ref()
            .to_str()
            .map(|x| x.trim_end_matches('/'))
            .ok_or(Error::PathError)
            .and_then(|path| make_uri(format!("/upload/storage/v1/b/{}/o?uploadType=media&name={}/", self.bucket, path)))
        {
            Ok(uri) => uri,
            Err(err) => return Box::new(future::err(err)),
        };

        let client = self.client.clone();

        let result = self
            .get_token()
            .and_then(|token| {
                Request::builder()
                    .uri(uri)
                    .header(header::AUTHORIZATION, format!("{} {}", token.token_type, token.access_token))
                    .header(header::CONTENT_TYPE, APPLICATION_OCTET_STREAM.to_string())
                    .header(header::CONTENT_LENGTH, "0")
                    .method(Method::POST)
                    .body(Body::empty())
                    .map_err(|_| Error::IOError(ErrorKind::Other))
            })
            .and_then(move |request| {
                client
                    .request(request)
                    .map_err(|_| Error::IOError(ErrorKind::Other))
                    .and_then(|response| response.into_body().map_err(|_| Error::IOError(ErrorKind::Other)).concat2())
                    .map(|_body_string| {}) //TODO: implement error handling
            });
        Box::new(result)
    }

    fn rename<P: AsRef<Path>>(&self, _user: &Option<U>, _from: P, _to: P) -> Box<dyn Future<Item = (), Error = Self::Error> + Send> {
        //TODO: implement this
        unimplemented!();
    }

    fn rmd<P: AsRef<Path>>(&self, _user: &Option<U>, _path: P) -> Box<dyn Future<Item = (), Error = Self::Error> + Send> {
        //TODO: implement this
        unimplemented!();
    }
}<|MERGE_RESOLUTION|>--- conflicted
+++ resolved
@@ -380,18 +380,7 @@
         Box::new(result)
     }
 
-<<<<<<< HEAD
     fn del<P: AsRef<Path>>(&self, _user: &Option<U>, path: P) -> Box<dyn Future<Item = (), Error = std::io::Error> + Send> {
-        let path = utf8_percent_encode(path.as_ref().to_str().unwrap(), PATH_SEGMENT_ENCODE_SET).collect::<String>();
-
-        let uri = Uri::builder()
-            .scheme(Scheme::HTTPS)
-            .authority("www.googleapis.com")
-            .path_and_query(format!("/storage/v1/b/{}/o/{}", self.bucket, path).as_str())
-            .build()
-            .expect("invalid uri");
-=======
-    fn del<P: AsRef<Path>>(&self, _user: &Option<U>, path: P) -> Box<dyn Future<Item = (), Error = Self::Error> + Send> {
         let uri = match path
             .as_ref()
             .to_str()
@@ -400,21 +389,14 @@
             .and_then(|path| make_uri(format!("/storage/v1/b/{}/o/{}", self.bucket, path)))
         {
             Ok(uri) => uri,
-            Err(err) => return Box::new(future::err(err)),
-        };
->>>>>>> 776672be
-
-        let client = self.client.clone();
-
-        let result = self
-<<<<<<< HEAD
-            .service_account_access
-            .clone()
-            .token(vec!["https://www.googleapis.com/auth/devstorage.read_write"])
-            .map_err(|_| std::io::Error::new(std::io::ErrorKind::Other, "Something went wrong, try again."))
-=======
-            .get_token()
->>>>>>> 776672be
+            Err(_) => return Box::new(future::err(std::io::Error::from(ErrorKind::Other))),
+        };
+
+        let client = self.client.clone();
+
+        let result = self
+            .get_token()
+            .map_err(|_| std::io::Error::from(ErrorKind::Other))
             .and_then(|token| {
                 Request::builder()
                     .uri(uri)
