--- conflicted
+++ resolved
@@ -19,16 +19,12 @@
     }
 
     pub fn list<P: AsRef<Path>>(&self, path: &P) -> Result<Uri, Error> {
-<<<<<<< HEAD
-        make_uri(format!("{}/storage/v1/b/{}/o?delimiter=/&prefix={}", self.base_url, self.bucket, path_str(path)?))
-=======
         make_uri(format!(
             "{}/storage/v1/b/{}/o?delimiter=/&prefix={}",
             self.base_url,
             self.bucket,
             path_str(path)?
         ))
->>>>>>> e4ef636e
     }
 
     pub fn get<P: AsRef<Path>>(&self, path: P) -> Result<Uri, Error> {
@@ -39,14 +35,10 @@
         let path = path_str(path)?;
         let path = path.trim_end_matches('/');
 
-<<<<<<< HEAD
-        make_uri(format!("{}/upload/storage/v1/b/{}/o?uploadType=media&name={}", self.base_url, self.bucket, path))
-=======
         make_uri(format!(
             "{}/upload/storage/v1/b/{}/o?uploadType=media&name={}",
             self.base_url, self.bucket, path
         ))
->>>>>>> e4ef636e
     }
 
     pub fn delete<P: AsRef<Path>>(&self, path: P) -> Result<Uri, Error> {
@@ -57,25 +49,16 @@
         let path = path_str(path)?;
         let path = path.trim_end_matches('/');
 
-<<<<<<< HEAD
-        make_uri(format!("{}/upload/storage/v1/b/{}/o?uploadType=media&name={}/", self.base_url, self.bucket, path))
-=======
         make_uri(format!(
             "{}/upload/storage/v1/b/{}/o?uploadType=media&name={}/",
             self.base_url, self.bucket, path
         ))
->>>>>>> e4ef636e
     }
 
 }
 
 fn make_uri(path_and_query: String) -> Result<Uri, Error> {
-<<<<<<< HEAD
-    Uri::from_maybe_shared(path_and_query)
-        .map_err(|_| Error::from(ErrorKind::FileNameNotAllowedError))
-=======
     Uri::from_maybe_shared(path_and_query).map_err(|_| Error::from(ErrorKind::FileNameNotAllowedError))
->>>>>>> e4ef636e
 }
 
 fn path_str<P: AsRef<Path>>(path: P) -> Result<String, Error> {
