[package]
name = "libunftp"
version = "0.20.3" # remember to update html_root_url
authors = [
    "Agoston Horvath <ahorvath@bol.com>",
    "Dávid Kosztka <dkosztka@bol.com>",
    "Hannes de Jager <hdejager@bol.com>",
    "Koen Wilde <koen@chillheid.nl>",
    "Maarten Dirkse <mdirkse@bol.com>",
    "Steven Meunier <smeunier@bol.com>",
    "Rob klein Gunnewiek <rkleingunnewiek@bol.com>",
]
description = "Extensible, async, cloud orientated FTP(S) server library."
documentation = "https://docs.rs/libunftp/"
repository = "https://github.com/bolcom/libunftp"
license = "Apache-2.0"
readme = "README.md"
keywords = ["ftp", "ftps"]
categories = ["network-programming"]
edition = "2021"

[workspace]

members = [
    "crates/unftp-auth-jsonfile",
    "crates/unftp-auth-pam",
    "crates/unftp-auth-rest",
    "crates/unftp-sbe-fs",
    "crates/unftp-sbe-gcs"
]

[workspace.lints.rust]
unsafe_code = "deny"
missing_docs = "deny"

[workspace.lints.clippy]
all = "deny"

[features]
ring = ["rustls/ring", "rustls/logging", "rustls/std", "rustls/tls12"]
aws-lc-rs = ["rustls/aws_lc_rs", "rustls/logging", "rustls/std", "rustls/tls12"]
default = ["aws-lc-rs"] 

[dependencies]
async-trait = "0.1.85"
bitflags = "2.8.0"
bytes = "1.9.0"
chrono = { version = "0.4.39", default-features = false, features = ["clock", "std"] }
derive_more = { version = "1.0.0", features = ["display"] }
futures-util = { version = "0.3.31", default-features = false, features = ["alloc", "sink"] }
getrandom = "0.2.15"
lazy_static = "1.5.0"
md-5 = "0.10.6"
moka = { version = "0.12.10", default-features = false, features = ["sync"] }
nix = { version = "0.29.0", default-features = false, features = ["fs"] }
prometheus = { version = "0.13.4", default-features = false }
proxy-protocol = "0.5.0"
<<<<<<< HEAD
rustls = { version = "0.23.10", default-features = false }
rustls-pemfile = "2.1.2"
=======
rustls = "0.23.21"
rustls-pemfile = "2.2.0"
>>>>>>> 7f3a2091
slog = { version = "2.7.0", features = ["max_level_trace", "release_max_level_info"] }
slog-stdlog = "4.1.1"
thiserror = "2.0.11"
tokio = { version = "1.43.0", features = ["macros", "rt", "net", "process", "sync", "io-util", "time"] }
tokio-rustls = "0.26.1"
tokio-util = { version = "0.7.13", features = ["codec"] }
tracing = { version = "0.1.41", default-features = false }
tracing-attributes = "0.1.28"
uuid = { version = "1.12.0", features = ["v4"] }
x509-parser = "0.16.0"
dashmap = "6.1.0"
libc = "0.2"

[dev-dependencies]
pretty_assertions = "1.4.1"
tokio = { version = "1.43.0", features = ["macros", "rt-multi-thread"] }
unftp-sbe-fs = { path = "../libunftp/crates/unftp-sbe-fs" }

[lints]
workspace = true<|MERGE_RESOLUTION|>--- conflicted
+++ resolved
@@ -55,13 +55,8 @@
 nix = { version = "0.29.0", default-features = false, features = ["fs"] }
 prometheus = { version = "0.13.4", default-features = false }
 proxy-protocol = "0.5.0"
-<<<<<<< HEAD
-rustls = { version = "0.23.10", default-features = false }
-rustls-pemfile = "2.1.2"
-=======
-rustls = "0.23.21"
+rustls = { version = "0.23.21", default-features = false }
 rustls-pemfile = "2.2.0"
->>>>>>> 7f3a2091
 slog = { version = "2.7.0", features = ["max_level_trace", "release_max_level_info"] }
 slog-stdlog = "4.1.1"
 thiserror = "2.0.11"
