[package]
name = "unftp-sbe-fs"
version = "0.2.6"
description = "A storage back-end for libunftp, storing files on local disk"
authors = [
    "Agoston Horvath <ahorvath@bol.com>",
    "Dávid Kosztka <dkosztka@bol.com>",
    "Hannes de Jager <hdejager@bol.com>",
    "Koen Wilde <koen@chillheid.nl>",
    "Rob klein Gunnewiek <rkleingunnewiek@bol.com>",
]
edition = "2021"
license = "Apache-2.0"
keywords = ["libunftp", "unftp", "ftp", "ftps", "filesystem"]
categories = ["network-programming"]
documentation = "https://docs.rs/unftp-sbe-fs"
homepage = "https://github.com/bolcom/libunftp/tree/master/crates/unftp-sbe-fs"
repository = "https://github.com/bolcom/libunftp/tree/master/crates/unftp-sbe-fs"
readme = "README.md"

[features]
ring = ["libunftp/ring"]
aws-ls-rs =  ["libunftp/aws-ls-rs"]
default = ["aws-ls-rs"] 

[dependencies]
async-trait = "0.1.85"
cfg-if = "1.0"
<<<<<<< HEAD
cap-std = "2.0"
futures = { version = "0.3.30", default-features = false, features = ["std"] }
lazy_static = "1.4.0"
libunftp = { version = "0.20.1", path = "../../", default-features = false }
=======
cap-std = "3.4"
futures = { version = "0.3.31", default-features = false, features = ["std"] }
lazy_static = "1.5.0"
libunftp = { version = "0.20.3", path = "../../" }
>>>>>>> 7f3a2091
path_abs = "0.5.1"
tokio = { version = "1.43.0", features = ["rt", "net", "sync", "io-util", "time", "fs"] }
tokio-stream = "0.1.17"
tracing = { version = "0.1.41", default-features = false }
tracing-attributes = "0.1.28"

[dev-dependencies]
async_ftp = "6.0.0"
async-trait = "0.1.85"
chrono = "0.4.39"
more-asserts = "0.3.1"
nix = { version = "0.29.0", default-features = false, features = ["user"] }
pretty_assertions = "1.4.1"
pretty_env_logger = "0.5.0"
regex = "1.11.1"
rstest = "0.24.0"
serde = { version = "1.0.217", features = ["derive"] }
serde_json = "1.0.135"
slog-async = "2.8.0"
slog-term = "2.9.1"
tempfile = "3.15.0"
tokio = { version = "1.43.0", features = ["macros", "rt-multi-thread"] }
tracing-subscriber = "0.3.19"
getrandom = "0.2.15"

[target.'cfg(target_os = "freebsd")'.dev-dependencies]
capsicum = { version = "0.4.4", features = ["casper"] }
capsicum-net = { version = "0.1.0", features = ["tokio"] }

[lints]
workspace = true<|MERGE_RESOLUTION|>--- conflicted
+++ resolved
@@ -26,17 +26,10 @@
 [dependencies]
 async-trait = "0.1.85"
 cfg-if = "1.0"
-<<<<<<< HEAD
-cap-std = "2.0"
-futures = { version = "0.3.30", default-features = false, features = ["std"] }
-lazy_static = "1.4.0"
-libunftp = { version = "0.20.1", path = "../../", default-features = false }
-=======
 cap-std = "3.4"
 futures = { version = "0.3.31", default-features = false, features = ["std"] }
 lazy_static = "1.5.0"
-libunftp = { version = "0.20.3", path = "../../" }
->>>>>>> 7f3a2091
+libunftp = { version = "0.20.3", path = "../../", default-features = false }
 path_abs = "0.5.1"
 tokio = { version = "1.43.0", features = ["rt", "net", "sync", "io-util", "time", "fs"] }
 tokio-stream = "0.1.17"
